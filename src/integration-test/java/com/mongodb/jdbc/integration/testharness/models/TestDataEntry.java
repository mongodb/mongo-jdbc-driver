package com.mongodb.jdbc.integration.testharness.models;

import java.util.List;
import java.util.Map;

public class TestDataEntry {
    public String db;
    public String collection;
    public List<Map<String, Object>> docs;
<<<<<<< HEAD
    public Map<String, Object> schema;
=======
    public List<Map<String, Object>> nonuniqueIndexes;
>>>>>>> 8e1b13a1
}<|MERGE_RESOLUTION|>--- conflicted
+++ resolved
@@ -7,9 +7,6 @@
     public String db;
     public String collection;
     public List<Map<String, Object>> docs;
-<<<<<<< HEAD
     public Map<String, Object> schema;
-=======
     public List<Map<String, Object>> nonuniqueIndexes;
->>>>>>> 8e1b13a1
 }