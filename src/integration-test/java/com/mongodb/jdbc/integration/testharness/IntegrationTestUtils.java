package com.mongodb.jdbc.integration.testharness;

import static org.junit.jupiter.api.Assertions.assertEquals;
import static org.junit.jupiter.api.Assertions.assertNotEquals;
import static org.junit.jupiter.api.Assertions.assertTrue;

import com.mongodb.jdbc.MongoColumnInfo;
import com.mongodb.jdbc.MongoSQLResultSetMetaData;
import com.mongodb.jdbc.integration.testharness.models.TestEntry;
import com.mongodb.jdbc.integration.testharness.models.Tests;
import java.io.File;
import java.io.FileInputStream;
import java.io.FileNotFoundException;
import java.io.IOException;
import java.io.InputStream;
import java.lang.reflect.InvocationTargetException;
import java.lang.reflect.Method;
import java.sql.Connection;
import java.sql.DatabaseMetaData;
import java.sql.ResultSet;
import java.sql.ResultSetMetaData;
import java.sql.SQLException;
import java.sql.Statement;
import java.sql.Types;
import java.util.ArrayList;
import java.util.List;
import java.util.Map;
import java.util.Objects;
import org.bson.BsonDocument;
import org.bson.BsonInt32;
import org.bson.BsonInt64;
import org.bson.BsonNumber;
import org.bson.Document;
import org.yaml.snakeyaml.Yaml;
import org.yaml.snakeyaml.constructor.Constructor;

public class IntegrationTestUtils {
    public static int countRows(ResultSet rs) throws SQLException {
        for (int i = 0; ; ++i) {
            if (!rs.next()) {
                return i;
            }
        }
    }

    private static Yaml yaml = new Yaml(new Constructor(Tests.class));

    /**
     * loadTestConfigs will process all test yaml files in provided directory.
     *
     * @param directory The directory with test files to traverse
     * @return A List of TestEntry
     * @throws FileNotFoundException
     */
    public static List<TestEntry> loadTestConfigs(String directory) throws IOException {
        List<Tests> tests = new ArrayList<>();
        List<TestEntry> testEntries = new ArrayList<>();
        final File folder = new File(directory);
        if (!folder.exists()) {
            return testEntries;
        }
        processDirectory(folder, tests);
        for (Tests testList : tests) {
            testEntries.addAll(testList.tests);
        }
        return testEntries;
    }

    // processDirectory will traverse the subdirectories of 'folder'.
    // Useful to group related test files in a directory
    private static void processDirectory(final File folder, List<Tests> tests) throws IOException {
        for (final File fileEntry : Objects.requireNonNull(folder.listFiles())) {
            if (fileEntry.isDirectory()) {
                processDirectory(fileEntry, tests);
            } else {
                tests.add(processTestFile(fileEntry.getPath()));
            }
        }
    }

    private static Tests processTestFile(String filename) throws IOException {
        try (InputStream is = new FileInputStream(filename)) {
            return yaml.load(is);
        }
    }

    /**
     * runTest will execute the passed in testEntry. If generate is 'true' then baseline files will
     * be generated from the test configuration
     *
     * @param testEntry Test to run
     * @param conn Database connection
     * @param generate Generate Baseline test files instead of running test
     * @throws IOException
     * @throws SQLException
     * @throws IllegalAccessException
     * @throws InvocationTargetException
     */
    public static void runTest(TestEntry testEntry, Connection conn, Boolean generate)
            throws IOException, SQLException, IllegalAccessException, InvocationTargetException {
        ResultSet rs = null;
        // Run DatabaseMetadata function if it exists, takes precedence over query
        System.out.println("Running test: " + testEntry.description);
        try {
            if (testEntry.meta_function == null) {
                rs = executeQuery(testEntry, conn);
            } else {
                rs = executeDBMetadataCommand(testEntry, conn.getMetaData());
            }
            assertNotEquals(rs, null);
            if (generate) {
                TestGenerator.generateBaselineTestFiles(testEntry, rs);
            } else {
                if (testEntry.ordered != null && testEntry.ordered) {
                    validateResultsOrdered(testEntry, rs);
                } else {
                    validateResultsUnordered(testEntry, rs);
                }
                validateResultSetMetadata(testEntry, rs.getMetaData());
            }
        } finally {
            if (rs != null) {
                Statement statement = rs.getStatement();
                if (statement != null) {
                    statement.close();
                }
            }
        }
    }

    private static ResultSet executeQuery(TestEntry entry, Connection conn) throws SQLException {
        Statement stmt = conn.createStatement();
        return stmt.executeQuery(entry.sql);
    }

    @SuppressWarnings("unchecked")
    private static ResultSet executeDBMetadataCommand(
            TestEntry entry, DatabaseMetaData databaseMetaData)
            throws SQLException, InvocationTargetException, IllegalAccessException {

        List<Object> metadataFunction = entry.meta_function;
        assertTrue(
                metadataFunction != null && metadataFunction.size() > 0,
                "expected a DatabaseMetaData method but found none");
        String functionName = (String) metadataFunction.get(0);
        Method[] m = DatabaseMetaData.class.getMethods();

        RuntimeException possibleException = null;
        for (Method method : m) {
            if (method.getName().equalsIgnoreCase(functionName)) {
                Class<?>[] types = method.getParameterTypes();
                if (method.getReturnType() != ResultSet.class) {
                    throw new IllegalArgumentException(
                            "expected: "
                                    + ResultSet.class.getName()
                                    + " found: "
                                    + method.getReturnType());
                }
                if (method.getParameterCount() != metadataFunction.size() - 1) {
                    // Some methods may be overloaded. For such methods, we do not
                    // want to throw immediately when we encounter an incorrect
                    // argument count; instead we store the error and throw at the end
                    possibleException =
                            new IllegalArgumentException(
                                    "expected parameter count: "
                                            + method.getParameterCount()
                                            + " found: "
                                            + (metadataFunction.size() - 1));
                    continue;
                }
                if (method.getParameterCount() == 0) {
                    return (ResultSet) method.invoke(databaseMetaData);
                }
                Object[] parameters = new Object[method.getParameterCount()];

                for (int i = 0; i < parameters.length; i++) {
                    Object currentMetaInput = metadataFunction.get(i + 1);
                    if (currentMetaInput == null) {
                        parameters[i] = null;
                        continue;
                    }
                    Class<?> parameterType = types[i];
                    if (parameterType.isArray()) {
                        if (parameterType.getComponentType() == String.class) {
                            parameters[i] =
                                    ((List<String>) currentMetaInput)
                                            .stream()
                                            .map(object -> Objects.toString(object, null))
                                            .toArray(String[]::new);
                        } else if (parameterType.getComponentType() == int.class) {
                            parameters[i] =
                                    ((List<Integer>) currentMetaInput)
                                            .stream()
                                            .mapToInt(j -> j)
                                            .toArray();
                        }
                    } else if (parameterType == String.class) {
                        parameters[i] = (String) currentMetaInput;
                    } else if (parameterType == int.class) {
                        parameters[i] = (Integer) currentMetaInput;
                    } else if (parameterType == boolean.class) {
                        parameters[i] = (Boolean) currentMetaInput;
                    }
                }
                return (ResultSet) method.invoke(databaseMetaData, parameters);
            }
        }

        if (possibleException != null) {
            throw possibleException;
        }

        throw new IllegalArgumentException("function '" + functionName + "' not found");
    }

    public static void validateResultSetMetadata(TestEntry test, ResultSetMetaData rsMetaData)
            throws SQLException, IllegalAccessException {
        int columnCount = rsMetaData.getColumnCount();
        if (test.expected_sql_type != null) {
            assertEquals(
                    test.expected_sql_type.size(),
                    columnCount,
<<<<<<< HEAD
                    "Either the yml test specification is missing entries for 'expected_sql_type' or the data"
                            + " in the DB is not matching the test");
=======
                    "Either the yml test specification is missing entries for 'expected_sql_type' or the data" +
                            " in the DB is not matching the test");
>>>>>>> f0d19e91
            for (int i = 0; i < columnCount; i++) {
                int sqlType = TestTypeInfo.typesStringToInt(test.expected_sql_type.get(i));
                assertEquals(
                        sqlType,
                        rsMetaData.getColumnType(i + 1),
                        "Invalid getColumnType result for column " + i + 1);
            }
        }
        if (test.expected_catalog_name != null) {
            assertEquals(
                    test.expected_catalog_name.size(),
                    columnCount,
<<<<<<< HEAD
                    "Either the yml test specification is missing entries for 'expected_catalog_name' or the"
                            + " data in the DB is not matching the test");
=======
                    "Either the yml test specification is missing entries for 'expected_catalog_name' or the" +
                            " data in the DB is not matching the test");
>>>>>>> f0d19e91
            for (int i = 0; i < columnCount; i++) {
                assertEquals(
                        test.expected_catalog_name.get(i),
                        rsMetaData.getCatalogName(i + 1),
                        "Invalid getCatalogName result for column " + i + 1);
            }
        }
        if (test.expected_column_class_name != null) {
            assertEquals(
                    test.expected_column_class_name.size(),
                    columnCount,
<<<<<<< HEAD
                    "Either the yml test specification is missing entries for 'expected_column_class_name' or"
                            + " the data in the DB is not matching the test");
=======
                    "Either the yml test specification is missing entries for 'expected_column_class_name' or" +
                            " the data in the DB is not matching the test");
>>>>>>> f0d19e91
            for (int i = 0; i < columnCount; i++) {
                assertEquals(
                        test.expected_column_class_name.get(i),
                        rsMetaData.getColumnClassName(i + 1),
                        "Invalid getColumnClassName result for column " + i + 1);
            }
        }
        if (test.expected_column_display_size != null) {
            assertEquals(
                    test.expected_column_display_size.size(),
                    columnCount,
<<<<<<< HEAD
                    "Either the yml test specification is missing entries for 'expected_column_display_size'"
                            + " or the data in the DB is not matching the test");
=======
                    "Either the yml test specification is missing entries for 'expected_column_display_size'" +
                            " or the data in the DB is not matching the test");
>>>>>>> f0d19e91
            for (int i = 0; i < columnCount; i++) {
                assertEquals(
                        test.expected_column_display_size.get(i).intValue(),
                        rsMetaData.getColumnDisplaySize(i + 1),
                        "Invalid getColumnDisplaySize result for column " + i + 1);
            }
        }
        if (test.expected_column_label != null) {
            assertEquals(
                    test.expected_column_label.size(),
                    columnCount,
<<<<<<< HEAD
                    "Either the yml test specification is missing entries for 'expected_column_label' or the"
                            + " data in the DB is not matching the test");
=======
                    "Either the yml test specification is missing entries for 'expected_column_label' or the" +
                            " data in the DB is not matching the test");
>>>>>>> f0d19e91
            for (int i = 0; i < columnCount; i++) {
                assertEquals(
                        test.expected_column_label.get(i),
                        rsMetaData.getColumnLabel(i + 1),
                        "Invalid getColumnLabel result for column " + i + 1);
            }
        }
        if (test.expected_precision != null) {
            assertEquals(
                    test.expected_precision.size(),
                    columnCount,
<<<<<<< HEAD
                    "Either the yml test specification is missing entries for 'expected_precision' or the"
                            + " data in the DB is not matching the test");
=======
                    "Either the yml test specification is missing entries for 'expected_precision' or the" +
                            " data in the DB is not matching the test");
>>>>>>> f0d19e91
            for (int i = 0; i < columnCount; i++) {
                assertEquals(
                        test.expected_precision.get(i).intValue(),
                        rsMetaData.getPrecision(i + 1),
                        "Invalid getPrecision result for column " + i + 1);
            }
        }
        if (test.expected_scale != null) {
            assertEquals(
                    test.expected_scale.size(),
                    columnCount,
<<<<<<< HEAD
                    "Either the yml test specification is missing entries for 'expected_scale' or the data"
                            + " in the DB is not matching the test");
=======
                    "Either the yml test specification is missing entries for 'expected_scale' or the data" +
                            " in the DB is not matching the test");
>>>>>>> f0d19e91
            for (int i = 0; i < columnCount; i++) {
                assertEquals(
                        test.expected_scale.get(i).intValue(),
                        rsMetaData.getScale(i + 1),
                        "Invalid getScale result for column " + i + 1);
            }
        }
        if (test.expected_schema_name != null) {
            assertEquals(
                    test.expected_schema_name.size(),
                    columnCount,
<<<<<<< HEAD
                    "Either the yml test specification is missing entries for 'expected_schema_name' or the"
                            + " data in the DB is not matching the test");
=======
                    "Either the yml test specification is missing entries for 'expected_schema_name' or the" +
                            " data in the DB is not matching the test");
>>>>>>> f0d19e91
            for (int i = 0; i < columnCount; i++) {
                assertEquals(
                        test.expected_schema_name.get(i),
                        rsMetaData.getSchemaName(i + 1),
                        "Invalid getSchemaName result for column " + i + 1);
            }
        }
        if (test.expected_is_auto_increment != null) {
            assertEquals(
                    test.expected_is_auto_increment.size(),
                    columnCount,
<<<<<<< HEAD
                    "Either the yml test specification is missing entries for 'expected_is_auto_increment' or"
                            + " the data in the DB is not matching the test");
=======
                    "Either the yml test specification is missing entries for 'expected_is_auto_increment' or" +
                            " the data in the DB is not matching the test");
>>>>>>> f0d19e91
            for (int i = 0; i < columnCount; i++) {
                assertEquals(
                        test.expected_is_auto_increment.get(i),
                        rsMetaData.isAutoIncrement(i + 1),
                        "Invalid isAutoIncrement result for column " + i + 1);
            }
        }
        if (test.expected_is_case_sensitive != null) {
            assertEquals(
                    test.expected_is_case_sensitive.size(),
                    columnCount,
<<<<<<< HEAD
                    "Either the yml test specification is missing entries for 'expected_is_case_sensitive' or"
                            + " the data in the DB is not matching the test");
=======
                    "Either the yml test specification is missing entries for 'expected_is_case_sensitive' or" +
                            " the data in the DB is not matching the test");
>>>>>>> f0d19e91
            for (int i = 0; i < columnCount; i++) {
                assertEquals(
                        test.expected_is_case_sensitive.get(i),
                        rsMetaData.isCaseSensitive(i + 1),
                        "Invalid isCaseSensitive result for column " + i + 1);
            }
        }
        if (test.expected_is_currency != null) {
            assertEquals(
                    test.expected_is_currency.size(),
                    columnCount,
<<<<<<< HEAD
                    "Either the yml test specification is missing entries for 'expected_is_currency' or the"
                            + " data in the DB is not matching the test");
=======
                    "Either the yml test specification is missing entries for 'expected_is_currency' or the" +
                            " data in the DB is not matching the test");
>>>>>>> f0d19e91
            for (int i = 0; i < columnCount; i++) {
                assertEquals(
                        test.expected_is_currency.get(i),
                        rsMetaData.isCurrency(i + 1),
                        "Invalid isCurrency result for column " + i + 1);
            }
        }
        if (test.expected_is_definitely_writable != null) {
            assertEquals(
                    test.expected_is_definitely_writable.size(),
                    columnCount,
<<<<<<< HEAD
                    "Either the yml test specification is missing entries for 'expected_is_definitely_writable'"
                            + " or the data in the DB is not matching the test");
=======
                    "Either the yml test specification is missing entries for 'expected_is_definitely_writable'" +
                            " or the data in the DB is not matching the test");
>>>>>>> f0d19e91
            for (int i = 0; i < columnCount; i++) {
                assertEquals(
                        test.expected_is_definitely_writable.get(i),
                        rsMetaData.isDefinitelyWritable(i + 1),
                        "Invalid isDefinitelyWritable result for column " + i + 1);
            }
        }
        if (test.expected_is_nullable != null) {
            assertEquals(
                    test.expected_is_nullable.size(),
                    columnCount,
<<<<<<< HEAD
                    "Either the yml test specification is missing entries for 'expected_is_nullable' or the"
                            + " data in the DB is not matching the test");
=======
                    "Either the yml test specification is missing entries for 'expected_is_nullable' or the" +
                            " data in the DB is not matching the test");
>>>>>>> f0d19e91
            for (int i = 0; i < columnCount; i++) {
                int expectedNullable =
                        TestTypeInfo.nullableStringToInt(test.expected_is_nullable.get(i));
                assertEquals(
                        expectedNullable,
                        rsMetaData.isNullable(i + 1),
                        "Invalid isNullable result for column " + i + 1);
            }
        }
        if (test.expected_is_read_only != null) {
            assertEquals(
                    test.expected_is_read_only.size(),
                    columnCount,
<<<<<<< HEAD
                    "Either the yml test specification is missing entries for 'expected_is_read_only' or the"
                            + " data in the DB is not matching the test");
=======
                    "Either the yml test specification is missing entries for 'expected_is_read_only' or the" +
                            " data in the DB is not matching the test");
>>>>>>> f0d19e91
            for (int i = 0; i < columnCount; i++) {
                assertEquals(
                        test.expected_is_read_only.get(i),
                        rsMetaData.isReadOnly(i + 1),
                        "Invalid isReadOnly result for column " + i + 1);
            }
        }
        if (test.expected_is_searchable != null) {
            assertEquals(
                    test.expected_is_searchable.size(),
                    columnCount,
<<<<<<< HEAD
                    "Either the yml test specification is missing entries for 'expected_is_searchable' or the"
                            + " data in the DB is not matching the test");
=======
                    "Either the yml test specification is missing entries for 'expected_is_searchable' or the" +
                            " data in the DB is not matching the test");
>>>>>>> f0d19e91
            for (int i = 0; i < columnCount; i++) {
                assertEquals(
                        test.expected_is_searchable.get(i),
                        rsMetaData.isSearchable(i + 1),
                        "Invalid isSearchable result for column " + i + 1);
            }
        }
        if (test.expected_is_signed != null) {
            assertEquals(
                    test.expected_is_signed.size(),
                    columnCount,
<<<<<<< HEAD
                    "Either the yml test specification is missing entries for 'expected_is_signed' or the data"
                            + " in the DB is not matching the test");
=======
                    "Either the yml test specification is missing entries for 'expected_is_signed' or the data" +
                            " in the DB is not matching the test");
>>>>>>> f0d19e91
            for (int i = 0; i < columnCount; i++) {
                assertEquals(
                        test.expected_is_signed.get(i),
                        rsMetaData.isSigned(i + 1),
                        "Invalid isSigned result for column " + i + 1);
            }
        }
        if (test.expected_is_writable != null) {
            assertEquals(
                    test.expected_is_writable.size(),
                    columnCount,
<<<<<<< HEAD
                    "Either the yml test specification is missing entries for 'expected_is_writable' or the"
                            + " data in the DB is not matching the test");
            for (int i = 0; i < columnCount; i++) {
                assertEquals(
                        test.expected_is_writable.get(i),
                        rsMetaData.isWritable(i + 1),
                        "Invalid isWritable result for column " + i + 1);
            }
        }
        if (test.expected_bson_type != null) {
            assertEquals(test.expected_bson_type.size(), columnCount);
            for (int i = 0; i < columnCount; i++) {
                MongoSQLResultSetMetaData mongoSQLResultSetMetadata =
                        (MongoSQLResultSetMetaData) rsMetaData;
                MongoColumnInfo columnInfo = mongoSQLResultSetMetadata.getColumnInfo(i + 1);
                assertEquals(test.expected_bson_type.get(i), columnInfo.getBsonTypeName());
=======
                    "Either the yml test specification is missing entries for 'expected_is_writable' or the" +
                            " data in the DB is not matching the test");
            for (int i = 0; i < columnCount; i++) {
                assertEquals(
                        test.expected_is_writable.get(i),
                        rsMetaData.isWritable(i + 1),
                        "Invalid isWritable result for column " + i + 1);
>>>>>>> f0d19e91
            }
        }
    }

    private static List<Object> processExtendedJson(Map<String, Object> entry) {
        List<Object> expectedResults = new ArrayList<>();
        Document a = new Document(entry);
        String s = a.toJson();
        BsonDocument bsonDoc = BsonDocument.parse(s);
        for (int i = 0; i < entry.size(); i++) {
            expectedResults.add(bsonDoc.get(String.valueOf(i)));
        }
        return expectedResults;
    }

    @SuppressWarnings("unchecked")
    private static void validateResultsOrdered(TestEntry testEntry, ResultSet rs)
            throws SQLException {
        Integer actualRowCounter = null;
        List<Object> expectedResults = null;
        if (testEntry.expected_result_extended_json != null || testEntry.expected_result != null) {
            actualRowCounter = 0;
            while (rs.next()) {
                if (testEntry.expected_result_extended_json != null) {
                    assertTrue(
                            testEntry.expected_result_extended_json.size() > actualRowCounter,
                            "Database returned more rows than the expected amount: "
                                    + testEntry.expected_result_extended_json.size());
                    expectedResults =
                            processExtendedJson(
                                    testEntry.expected_result_extended_json.get(actualRowCounter));
                } else {
                    assertTrue(
                            testEntry.expected_result.size() > actualRowCounter,
                            "Database returned more rows than the expected amount: "
                                    + testEntry.expected_result.size());
                    expectedResults =
                            (List<Object>) testEntry.expected_result.get(actualRowCounter);
                }
                assertTrue(compareRow(expectedResults, rs));
                actualRowCounter++;
            }
        }
        if (testEntry.row_count != null) {
            validateRowCount(testEntry, actualRowCounter, rs);
        }
    }

    @SuppressWarnings("unchecked")
    private static void validateResultsUnordered(TestEntry testEntry, ResultSet rs)
            throws SQLException {
        Integer actualRowCounter = null;
        List<Object> expectedResults = null;
        if (testEntry.expected_result_extended_json != null || testEntry.expected_result != null) {
            actualRowCounter = 0;
            while (rs.next()) {
                actualRowCounter++;
                boolean found = false;
                if (testEntry.expected_result_extended_json != null) {
                    for (Map<String, Object> entry : testEntry.expected_result_extended_json) {
                        if (compareRow(processExtendedJson(entry), rs)) {
                            found = true;
                            break;
                        }
                    }
                } else {
                    for (Object expectedRow : testEntry.expected_result) {
                        if (compareRow((List<Object>) expectedRow, rs)) {
                            found = true;
                            break;
                        }
                    }
                }
                assertTrue(found, "Invalid row " + actualRowCounter + ". No match found.");
            }
        }
        if (testEntry.row_count != null) {
            validateRowCount(testEntry, actualRowCounter, rs);
        }
    }

    private static void validateRowCount(
            TestEntry testEntry, Integer actualRowCounter, ResultSet rs) throws SQLException {
        if (actualRowCounter == null) {
            actualRowCounter = IntegrationTestUtils.countRows(rs);
        }
        if (testEntry.row_count_gte != null && testEntry.row_count_gte) {
            assertTrue(actualRowCounter >= testEntry.row_count);
        } else {
            assertEquals(actualRowCounter, testEntry.row_count);
        }
    }

    public static boolean compareRow(List<Object> expectedRow, ResultSet actualRow)
            throws SQLException {
        ResultSetMetaData rsMetadata = actualRow.getMetaData();
        assertEquals(
                expectedRow.size(),
                rsMetadata.getColumnCount(),
<<<<<<< HEAD
                "Columns count mismatch.\nEither the yml test specification is missing columns for "
                        + "'expected_result' or the data in the DB is not matching the test");
=======
                "Columns count mismatch.\nEither the yml test specification is missing columns for " +
                        "'expected_result' or the data in the DB is not matching the test");
>>>>>>> f0d19e91

        for (int i = 0; i < expectedRow.size(); i++) {
            // Handle expected field being null
            if (expectedRow.get(i) == null) {
                if (actualRow.getObject(i + 1) == null) {
                    continue;
                } else {
                    return false;
                }
            }

            int columnType = rsMetadata.getColumnType(i + 1);
            switch (columnType) {
                case Types.BIGINT:
                case Types.SMALLINT:
                case Types.TINYINT:
                case Types.INTEGER:
                    Object expectedInt = expectedRow.get(i);
                    int actualInt = actualRow.getInt(i + 1);
                    if ((expectedInt instanceof BsonInt32) || (expectedInt instanceof BsonInt64)) {
                        if (((BsonNumber) expectedInt).longValue() != actualInt) {
                            return false;
                        }
                    } else if ((((Integer) expectedRow.get(i)) != actualRow.getInt(i + 1))) {
                        return false;
                    }
                    break;
                case Types.LONGVARCHAR:
                case Types.LONGNVARCHAR:
                case Types.NCHAR:
                case Types.CHAR:
                case Types.NVARCHAR:
                case Types.VARCHAR:
                    if (!((String) expectedRow.get(i)).equals(actualRow.getString(i + 1))) {
                        return false;
                    }
                    break;
                case Types.BOOLEAN:
                case Types.BIT:
                    if (((Boolean) expectedRow.get(i)) != actualRow.getBoolean(i + 1)) {
                        return false;
                    }
                    break;
                case Types.DOUBLE:
                    if ((double) expectedRow.get(i) != actualRow.getDouble(i + 1)) {
                        return false;
                    }
                    break;
                case Types.NULL:
                    if (expectedRow.get(i) != actualRow.getObject(i + 1)) {
                        return false;
                    }
                    break;
                case Types.TIMESTAMP:
                    if (!expectedRow.get(i).equals(actualRow.getDate(i + 1))) {
                        return false;
                    }
                    break;
<<<<<<< HEAD
=======
                    // TODO: SQL-632 Support Types.OTHER
                    // This comparison needs to be improved to correctly handle Types.OTHER
                    /*
                    case Types.OTHER:
                        if (expectedRow.get(i) != actualRow.getObject(i + 1)) {
                            return false;
                        }
                     */
>>>>>>> f0d19e91
                case Types.OTHER:
                    if (!expectedRow.get(i).equals(actualRow.getObject(i + 1))) {
                        return false;
                    }
                    break;
                default:
                    throw new IllegalArgumentException("unsupported column type:" + columnType);
            }
        }
        return true;
    }
}<|MERGE_RESOLUTION|>--- conflicted
+++ resolved
@@ -220,13 +220,8 @@
             assertEquals(
                     test.expected_sql_type.size(),
                     columnCount,
-<<<<<<< HEAD
-                    "Either the yml test specification is missing entries for 'expected_sql_type' or the data"
-                            + " in the DB is not matching the test");
-=======
                     "Either the yml test specification is missing entries for 'expected_sql_type' or the data" +
                             " in the DB is not matching the test");
->>>>>>> f0d19e91
             for (int i = 0; i < columnCount; i++) {
                 int sqlType = TestTypeInfo.typesStringToInt(test.expected_sql_type.get(i));
                 assertEquals(
@@ -239,13 +234,8 @@
             assertEquals(
                     test.expected_catalog_name.size(),
                     columnCount,
-<<<<<<< HEAD
-                    "Either the yml test specification is missing entries for 'expected_catalog_name' or the"
-                            + " data in the DB is not matching the test");
-=======
                     "Either the yml test specification is missing entries for 'expected_catalog_name' or the" +
                             " data in the DB is not matching the test");
->>>>>>> f0d19e91
             for (int i = 0; i < columnCount; i++) {
                 assertEquals(
                         test.expected_catalog_name.get(i),
@@ -257,13 +247,8 @@
             assertEquals(
                     test.expected_column_class_name.size(),
                     columnCount,
-<<<<<<< HEAD
-                    "Either the yml test specification is missing entries for 'expected_column_class_name' or"
-                            + " the data in the DB is not matching the test");
-=======
                     "Either the yml test specification is missing entries for 'expected_column_class_name' or" +
                             " the data in the DB is not matching the test");
->>>>>>> f0d19e91
             for (int i = 0; i < columnCount; i++) {
                 assertEquals(
                         test.expected_column_class_name.get(i),
@@ -275,13 +260,8 @@
             assertEquals(
                     test.expected_column_display_size.size(),
                     columnCount,
-<<<<<<< HEAD
-                    "Either the yml test specification is missing entries for 'expected_column_display_size'"
-                            + " or the data in the DB is not matching the test");
-=======
                     "Either the yml test specification is missing entries for 'expected_column_display_size'" +
                             " or the data in the DB is not matching the test");
->>>>>>> f0d19e91
             for (int i = 0; i < columnCount; i++) {
                 assertEquals(
                         test.expected_column_display_size.get(i).intValue(),
@@ -293,13 +273,8 @@
             assertEquals(
                     test.expected_column_label.size(),
                     columnCount,
-<<<<<<< HEAD
-                    "Either the yml test specification is missing entries for 'expected_column_label' or the"
-                            + " data in the DB is not matching the test");
-=======
                     "Either the yml test specification is missing entries for 'expected_column_label' or the" +
                             " data in the DB is not matching the test");
->>>>>>> f0d19e91
             for (int i = 0; i < columnCount; i++) {
                 assertEquals(
                         test.expected_column_label.get(i),
@@ -311,13 +286,8 @@
             assertEquals(
                     test.expected_precision.size(),
                     columnCount,
-<<<<<<< HEAD
-                    "Either the yml test specification is missing entries for 'expected_precision' or the"
-                            + " data in the DB is not matching the test");
-=======
                     "Either the yml test specification is missing entries for 'expected_precision' or the" +
                             " data in the DB is not matching the test");
->>>>>>> f0d19e91
             for (int i = 0; i < columnCount; i++) {
                 assertEquals(
                         test.expected_precision.get(i).intValue(),
@@ -329,13 +299,8 @@
             assertEquals(
                     test.expected_scale.size(),
                     columnCount,
-<<<<<<< HEAD
-                    "Either the yml test specification is missing entries for 'expected_scale' or the data"
-                            + " in the DB is not matching the test");
-=======
                     "Either the yml test specification is missing entries for 'expected_scale' or the data" +
                             " in the DB is not matching the test");
->>>>>>> f0d19e91
             for (int i = 0; i < columnCount; i++) {
                 assertEquals(
                         test.expected_scale.get(i).intValue(),
@@ -347,13 +312,8 @@
             assertEquals(
                     test.expected_schema_name.size(),
                     columnCount,
-<<<<<<< HEAD
-                    "Either the yml test specification is missing entries for 'expected_schema_name' or the"
-                            + " data in the DB is not matching the test");
-=======
                     "Either the yml test specification is missing entries for 'expected_schema_name' or the" +
                             " data in the DB is not matching the test");
->>>>>>> f0d19e91
             for (int i = 0; i < columnCount; i++) {
                 assertEquals(
                         test.expected_schema_name.get(i),
@@ -365,13 +325,8 @@
             assertEquals(
                     test.expected_is_auto_increment.size(),
                     columnCount,
-<<<<<<< HEAD
-                    "Either the yml test specification is missing entries for 'expected_is_auto_increment' or"
-                            + " the data in the DB is not matching the test");
-=======
                     "Either the yml test specification is missing entries for 'expected_is_auto_increment' or" +
                             " the data in the DB is not matching the test");
->>>>>>> f0d19e91
             for (int i = 0; i < columnCount; i++) {
                 assertEquals(
                         test.expected_is_auto_increment.get(i),
@@ -383,13 +338,8 @@
             assertEquals(
                     test.expected_is_case_sensitive.size(),
                     columnCount,
-<<<<<<< HEAD
-                    "Either the yml test specification is missing entries for 'expected_is_case_sensitive' or"
-                            + " the data in the DB is not matching the test");
-=======
                     "Either the yml test specification is missing entries for 'expected_is_case_sensitive' or" +
                             " the data in the DB is not matching the test");
->>>>>>> f0d19e91
             for (int i = 0; i < columnCount; i++) {
                 assertEquals(
                         test.expected_is_case_sensitive.get(i),
@@ -401,13 +351,8 @@
             assertEquals(
                     test.expected_is_currency.size(),
                     columnCount,
-<<<<<<< HEAD
-                    "Either the yml test specification is missing entries for 'expected_is_currency' or the"
-                            + " data in the DB is not matching the test");
-=======
                     "Either the yml test specification is missing entries for 'expected_is_currency' or the" +
                             " data in the DB is not matching the test");
->>>>>>> f0d19e91
             for (int i = 0; i < columnCount; i++) {
                 assertEquals(
                         test.expected_is_currency.get(i),
@@ -419,13 +364,8 @@
             assertEquals(
                     test.expected_is_definitely_writable.size(),
                     columnCount,
-<<<<<<< HEAD
-                    "Either the yml test specification is missing entries for 'expected_is_definitely_writable'"
-                            + " or the data in the DB is not matching the test");
-=======
                     "Either the yml test specification is missing entries for 'expected_is_definitely_writable'" +
                             " or the data in the DB is not matching the test");
->>>>>>> f0d19e91
             for (int i = 0; i < columnCount; i++) {
                 assertEquals(
                         test.expected_is_definitely_writable.get(i),
@@ -437,13 +377,8 @@
             assertEquals(
                     test.expected_is_nullable.size(),
                     columnCount,
-<<<<<<< HEAD
-                    "Either the yml test specification is missing entries for 'expected_is_nullable' or the"
-                            + " data in the DB is not matching the test");
-=======
                     "Either the yml test specification is missing entries for 'expected_is_nullable' or the" +
                             " data in the DB is not matching the test");
->>>>>>> f0d19e91
             for (int i = 0; i < columnCount; i++) {
                 int expectedNullable =
                         TestTypeInfo.nullableStringToInt(test.expected_is_nullable.get(i));
@@ -457,13 +392,8 @@
             assertEquals(
                     test.expected_is_read_only.size(),
                     columnCount,
-<<<<<<< HEAD
-                    "Either the yml test specification is missing entries for 'expected_is_read_only' or the"
-                            + " data in the DB is not matching the test");
-=======
                     "Either the yml test specification is missing entries for 'expected_is_read_only' or the" +
                             " data in the DB is not matching the test");
->>>>>>> f0d19e91
             for (int i = 0; i < columnCount; i++) {
                 assertEquals(
                         test.expected_is_read_only.get(i),
@@ -475,13 +405,8 @@
             assertEquals(
                     test.expected_is_searchable.size(),
                     columnCount,
-<<<<<<< HEAD
-                    "Either the yml test specification is missing entries for 'expected_is_searchable' or the"
-                            + " data in the DB is not matching the test");
-=======
                     "Either the yml test specification is missing entries for 'expected_is_searchable' or the" +
                             " data in the DB is not matching the test");
->>>>>>> f0d19e91
             for (int i = 0; i < columnCount; i++) {
                 assertEquals(
                         test.expected_is_searchable.get(i),
@@ -493,13 +418,8 @@
             assertEquals(
                     test.expected_is_signed.size(),
                     columnCount,
-<<<<<<< HEAD
-                    "Either the yml test specification is missing entries for 'expected_is_signed' or the data"
-                            + " in the DB is not matching the test");
-=======
                     "Either the yml test specification is missing entries for 'expected_is_signed' or the data" +
                             " in the DB is not matching the test");
->>>>>>> f0d19e91
             for (int i = 0; i < columnCount; i++) {
                 assertEquals(
                         test.expected_is_signed.get(i),
@@ -511,7 +431,6 @@
             assertEquals(
                     test.expected_is_writable.size(),
                     columnCount,
-<<<<<<< HEAD
                     "Either the yml test specification is missing entries for 'expected_is_writable' or the"
                             + " data in the DB is not matching the test");
             for (int i = 0; i < columnCount; i++) {
@@ -528,16 +447,6 @@
                         (MongoSQLResultSetMetaData) rsMetaData;
                 MongoColumnInfo columnInfo = mongoSQLResultSetMetadata.getColumnInfo(i + 1);
                 assertEquals(test.expected_bson_type.get(i), columnInfo.getBsonTypeName());
-=======
-                    "Either the yml test specification is missing entries for 'expected_is_writable' or the" +
-                            " data in the DB is not matching the test");
-            for (int i = 0; i < columnCount; i++) {
-                assertEquals(
-                        test.expected_is_writable.get(i),
-                        rsMetaData.isWritable(i + 1),
-                        "Invalid isWritable result for column " + i + 1);
->>>>>>> f0d19e91
-            }
         }
     }
 
@@ -636,13 +545,8 @@
         assertEquals(
                 expectedRow.size(),
                 rsMetadata.getColumnCount(),
-<<<<<<< HEAD
-                "Columns count mismatch.\nEither the yml test specification is missing columns for "
-                        + "'expected_result' or the data in the DB is not matching the test");
-=======
                 "Columns count mismatch.\nEither the yml test specification is missing columns for " +
                         "'expected_result' or the data in the DB is not matching the test");
->>>>>>> f0d19e91
 
         for (int i = 0; i < expectedRow.size(); i++) {
             // Handle expected field being null
@@ -701,17 +605,6 @@
                         return false;
                     }
                     break;
-<<<<<<< HEAD
-=======
-                    // TODO: SQL-632 Support Types.OTHER
-                    // This comparison needs to be improved to correctly handle Types.OTHER
-                    /*
-                    case Types.OTHER:
-                        if (expectedRow.get(i) != actualRow.getObject(i + 1)) {
-                            return false;
-                        }
-                     */
->>>>>>> f0d19e91
                 case Types.OTHER:
                     if (!expectedRow.get(i).equals(actualRow.getObject(i + 1))) {
                         return false;
