package com.mongodb.jdbc.integration.testharness;

import static org.junit.jupiter.api.Assertions.assertEquals;
import static org.junit.jupiter.api.Assertions.assertNotEquals;
import static org.junit.jupiter.api.Assertions.assertTrue;

import com.mongodb.jdbc.MongoColumnInfo;
import com.mongodb.jdbc.MongoSQLResultSetMetaData;
import com.mongodb.jdbc.integration.testharness.models.TestEntry;
import com.mongodb.jdbc.integration.testharness.models.Tests;
import java.io.File;
import java.io.FileInputStream;
import java.io.FileNotFoundException;
import java.io.IOException;
import java.io.InputStream;
import java.lang.reflect.InvocationTargetException;
import java.lang.reflect.Method;
import java.sql.Connection;
import java.sql.DatabaseMetaData;
import java.sql.Date;
import java.sql.ResultSet;
import java.sql.ResultSetMetaData;
import java.sql.SQLException;
import java.sql.Statement;
import java.sql.Types;
import java.util.ArrayList;
import java.util.List;
import java.util.Map;
import java.util.Objects;
import org.bson.BsonDocument;
import org.bson.BsonInt32;
import org.bson.Document;
import org.yaml.snakeyaml.Yaml;
import org.yaml.snakeyaml.constructor.Constructor;

public class IntegrationTestUtils {
    public static int countRows(ResultSet rs) throws SQLException {
        for (int i = 0; ; ++i) {
            if (!rs.next()) {
                return i;
            }
        }
    }

    private static Yaml yaml = new Yaml(new Constructor(Tests.class));

    /**
     * loadTestConfigs will process all test yaml files in provided directory.
     *
     * @param directory The directory with test files to traverse
     * @return A List of TestEntry
     * @throws FileNotFoundException
     */
    public static List<TestEntry> loadTestConfigs(String directory) throws IOException {
        List<Tests> tests = new ArrayList<>();
        List<TestEntry> testEntries = new ArrayList<>();
        final File folder = new File(directory);
        if (!folder.exists()) {
            return testEntries;
        }
        processDirectory(folder, tests);
        for (Tests testList : tests) {
            testEntries.addAll(testList.tests);
        }
        return testEntries;
    }

    // processDirectory will traverse the subdirectories of 'folder'.
    // Useful to group related test files in a directory
    private static void processDirectory(final File folder, List<Tests> tests) throws IOException {
        for (final File fileEntry : Objects.requireNonNull(folder.listFiles())) {
            if (fileEntry.isDirectory()) {
                processDirectory(fileEntry, tests);
            } else {
                tests.add(processTestFile(fileEntry.getPath()));
            }
        }
    }

    private static Tests processTestFile(String filename) throws IOException {
        try (InputStream is = new FileInputStream(filename)) {
            return yaml.load(is);
        }
        catch (Exception e)
        {
            System.err.println("Error processing " + filename);
            throw e;
        }
    }

    /**
     * runTest will execute the passed in testEntry. If generate is 'true' then baseline files will
     * be generated from the test configuration
     *
     * @param testEntry Test to run
     * @param conn Database connection
     * @param generate Generate Baseline test files instead of running test
     * @throws IOException
     * @throws SQLException
     * @throws IllegalAccessException
     * @throws InvocationTargetException
     */
    public static void runTest(TestEntry testEntry, Connection conn, Boolean generate)
            throws IOException, SQLException, IllegalAccessException, InvocationTargetException {
        ResultSet rs = null;
        // Run DatabaseMetadata function if it exists, takes precedence over query
        System.out.println("Running test: " + testEntry.description);
        try {
            if (testEntry.meta_function == null) {
                rs = executeQuery(testEntry, conn);
            } else {
                rs = executeDBMetadataCommand(testEntry, conn.getMetaData());
            }
            assertNotEquals(rs, null);
            if (generate) {
                TestGenerator.generateBaselineTestFiles(testEntry, rs);
            } else {
                if (testEntry.ordered != null && testEntry.ordered) {
                    validateResultsOrdered(testEntry, rs);
                } else {
                    validateResultsUnordered(testEntry, rs);
                }
                validateResultSetMetadata(testEntry, rs.getMetaData());
            }
        } finally {
            if (rs != null) {
                Statement statement = rs.getStatement();
                if (statement != null) {
                    statement.close();
                }
            }
        }
    }

    private static ResultSet executeQuery(TestEntry entry, Connection conn) throws SQLException {
        Statement stmt = conn.createStatement();
        return stmt.executeQuery(entry.sql);
    }

    @SuppressWarnings("unchecked")
    private static ResultSet executeDBMetadataCommand(
            TestEntry entry, DatabaseMetaData databaseMetaData)
            throws SQLException, InvocationTargetException, IllegalAccessException {

        List<Object> metadataFunction = entry.meta_function;
        assertTrue(
                metadataFunction != null && metadataFunction.size() > 0,
                "expected a DatabaseMetaData method but found none");
        String functionName = (String) metadataFunction.get(0);
        Method[] m = DatabaseMetaData.class.getMethods();

        RuntimeException possibleException = null;
        for (Method method : m) {
            if (method.getName().equalsIgnoreCase(functionName)) {
                Class<?>[] types = method.getParameterTypes();
                if (method.getReturnType() != ResultSet.class) {
                    throw new IllegalArgumentException(
                            "expected: "
                                    + ResultSet.class.getName()
                                    + " found: "
                                    + method.getReturnType());
                }
                if (method.getParameterCount() != metadataFunction.size() - 1) {
                    // Some methods may be overloaded. For such methods, we do not
                    // want to throw immediately when we encounter an incorrect
                    // argument count; instead we store the error and throw at the end
                    possibleException =
                            new IllegalArgumentException(
                                    "expected parameter count: "
                                            + method.getParameterCount()
                                            + " found: "
                                            + (metadataFunction.size() - 1));
                    continue;
                }
                if (method.getParameterCount() == 0) {
                    return (ResultSet) method.invoke(databaseMetaData);
                }
                Object[] parameters = new Object[method.getParameterCount()];

                for (int i = 0; i < parameters.length; i++) {
                    Object currentMetaInput = metadataFunction.get(i + 1);
                    if (currentMetaInput == null) {
                        parameters[i] = null;
                        continue;
                    }
                    Class<?> parameterType = types[i];
                    if (parameterType.isArray()) {
                        if (parameterType.getComponentType() == String.class) {
                            parameters[i] =
                                    ((List<String>) currentMetaInput)
                                            .stream()
                                            .map(object -> Objects.toString(object, null))
                                            .toArray(String[]::new);
                        } else if (parameterType.getComponentType() == int.class) {
                            parameters[i] =
                                    ((List<Integer>) currentMetaInput)
                                            .stream()
                                            .mapToInt(j -> j)
                                            .toArray();
                        }
                    } else if (parameterType == String.class) {
                        parameters[i] = (String) currentMetaInput;
                    } else if (parameterType == int.class) {
                        parameters[i] = (Integer) currentMetaInput;
                    } else if (parameterType == boolean.class) {
                        parameters[i] = (Boolean) currentMetaInput;
                    }
                }
                return (ResultSet) method.invoke(databaseMetaData, parameters);
            }
        }

        if (possibleException != null) {
            throw possibleException;
        }

        throw new IllegalArgumentException("function '" + functionName + "' not found");
    }

    public static void validateResultSetMetadata(TestEntry test, ResultSetMetaData rsMetaData)
            throws SQLException, IllegalAccessException {
        int columnCount = rsMetaData.getColumnCount();
        if (test.expected_sql_type != null) {
            assertEquals(
                    test.expected_sql_type.size(),
                    columnCount,
                    "Either the yml test specification is missing entries for 'expected_sql_type' or the data"
                            + " in the DB is not matching the test");
            for (int i = 0; i < columnCount; i++) {
                int sqlType = TestTypeInfo.typesStringToInt(test.expected_sql_type.get(i));
                assertEquals(
                        sqlType,
                        rsMetaData.getColumnType(i + 1),
                        "Invalid getColumnType result for column " + i + 1);
            }
        }
        if (test.expected_catalog_name != null) {
            assertEquals(
                    test.expected_catalog_name.size(),
                    columnCount,
                    "Either the yml test specification is missing entries for 'expected_catalog_name' or the"
                            + " data in the DB is not matching the test");
            for (int i = 0; i < columnCount; i++) {
                assertEquals(
                        test.expected_catalog_name.get(i),
                        rsMetaData.getCatalogName(i + 1),
                        "Invalid getCatalogName result for column " + i + 1);
            }
        }
        if (test.expected_column_class_name != null) {
            assertEquals(
                    test.expected_column_class_name.size(),
                    columnCount,
                    "Either the yml test specification is missing entries for 'expected_column_class_name' or"
                            + " the data in the DB is not matching the test");
            for (int i = 0; i < columnCount; i++) {
                assertEquals(
                        test.expected_column_class_name.get(i),
                        rsMetaData.getColumnClassName(i + 1),
                        "Invalid getColumnClassName result for column " + i + 1);
            }
        }
        if (test.expected_column_display_size != null) {
            assertEquals(
                    test.expected_column_display_size.size(),
                    columnCount,
                    "Either the yml test specification is missing entries for 'expected_column_display_size'"
                            + " or the data in the DB is not matching the test");
            for (int i = 0; i < columnCount; i++) {
                assertEquals(
                        test.expected_column_display_size.get(i).intValue(),
                        rsMetaData.getColumnDisplaySize(i + 1),
                        "Invalid getColumnDisplaySize result for column " + i + 1);
            }
        }
        if (test.expected_column_label != null) {
            assertEquals(
                    test.expected_column_label.size(),
                    columnCount,
                    "Either the yml test specification is missing entries for 'expected_column_label' or the"
                            + " data in the DB is not matching the test");
            for (int i = 0; i < columnCount; i++) {
                assertEquals(
                        test.expected_column_label.get(i),
                        rsMetaData.getColumnLabel(i + 1),
                        "Invalid getColumnLabel result for column " + i + 1);
            }
        }
        if (test.expected_precision != null) {
            assertEquals(
                    test.expected_precision.size(),
                    columnCount,
                    "Either the yml test specification is missing entries for 'expected_precision' or the"
                            + " data in the DB is not matching the test");
            for (int i = 0; i < columnCount; i++) {
                assertEquals(
                        test.expected_precision.get(i).intValue(),
                        rsMetaData.getPrecision(i + 1),
                        "Invalid getPrecision result for column " + i + 1);
            }
        }
        if (test.expected_scale != null) {
            assertEquals(
                    test.expected_scale.size(),
                    columnCount,
                    "Either the yml test specification is missing entries for 'expected_scale' or the data"
                            + " in the DB is not matching the test");
            for (int i = 0; i < columnCount; i++) {
                assertEquals(
                        test.expected_scale.get(i).intValue(),
                        rsMetaData.getScale(i + 1),
                        "Invalid getScale result for column " + i + 1);
            }
        }
        if (test.expected_schema_name != null) {
            assertEquals(
                    test.expected_schema_name.size(),
                    columnCount,
                    "Either the yml test specification is missing entries for 'expected_schema_name' or the"
                            + " data in the DB is not matching the test");
            for (int i = 0; i < columnCount; i++) {
                assertEquals(
                        test.expected_schema_name.get(i),
                        rsMetaData.getSchemaName(i + 1),
                        "Invalid getSchemaName result for column " + i + 1);
            }
        }
        if (test.expected_is_auto_increment != null) {
            assertEquals(
                    test.expected_is_auto_increment.size(),
                    columnCount,
                    "Either the yml test specification is missing entries for 'expected_is_auto_increment' or"
                            + " the data in the DB is not matching the test");
            for (int i = 0; i < columnCount; i++) {
                assertEquals(
                        test.expected_is_auto_increment.get(i),
                        rsMetaData.isAutoIncrement(i + 1),
                        "Invalid isAutoIncrement result for column " + i + 1);
            }
        }
        if (test.expected_is_case_sensitive != null) {
            assertEquals(
                    test.expected_is_case_sensitive.size(),
                    columnCount,
                    "Either the yml test specification is missing entries for 'expected_is_case_sensitive' or"
                            + " the data in the DB is not matching the test");
            for (int i = 0; i < columnCount; i++) {
                assertEquals(
                        test.expected_is_case_sensitive.get(i),
                        rsMetaData.isCaseSensitive(i + 1),
                        "Invalid isCaseSensitive result for column " + i + 1);
            }
        }
        if (test.expected_is_currency != null) {
            assertEquals(
                    test.expected_is_currency.size(),
                    columnCount,
                    "Either the yml test specification is missing entries for 'expected_is_currency' or the"
                            + " data in the DB is not matching the test");
            for (int i = 0; i < columnCount; i++) {
                assertEquals(
                        test.expected_is_currency.get(i),
                        rsMetaData.isCurrency(i + 1),
                        "Invalid isCurrency result for column " + i + 1);
            }
        }
        if (test.expected_is_definitely_writable != null) {
            assertEquals(
                    test.expected_is_definitely_writable.size(),
                    columnCount,
                    "Either the yml test specification is missing entries for 'expected_is_definitely_writable'"
                            + " or the data in the DB is not matching the test");
            for (int i = 0; i < columnCount; i++) {
                assertEquals(
                        test.expected_is_definitely_writable.get(i),
                        rsMetaData.isDefinitelyWritable(i + 1),
                        "Invalid isDefinitelyWritable result for column " + i + 1);
            }
        }
        if (test.expected_is_nullable != null) {
            assertEquals(
                    test.expected_is_nullable.size(),
                    columnCount,
                    "Either the yml test specification is missing entries for 'expected_is_nullable' or the"
                            + " data in the DB is not matching the test");
            for (int i = 0; i < columnCount; i++) {
                int expectedNullable =
                        TestTypeInfo.nullableStringToInt(test.expected_is_nullable.get(i));
                assertEquals(
                        expectedNullable,
                        rsMetaData.isNullable(i + 1),
                        "Invalid isNullable result for column " + i + 1);
            }
        }
        if (test.expected_is_read_only != null) {
            assertEquals(
                    test.expected_is_read_only.size(),
                    columnCount,
                    "Either the yml test specification is missing entries for 'expected_is_read_only' or the"
                            + " data in the DB is not matching the test");
            for (int i = 0; i < columnCount; i++) {
                assertEquals(
                        test.expected_is_read_only.get(i),
                        rsMetaData.isReadOnly(i + 1),
                        "Invalid isReadOnly result for column " + i + 1);
            }
        }
        if (test.expected_is_searchable != null) {
            assertEquals(
                    test.expected_is_searchable.size(),
                    columnCount,
                    "Either the yml test specification is missing entries for 'expected_is_searchable' or the"
                            + " data in the DB is not matching the test");
            for (int i = 0; i < columnCount; i++) {
                assertEquals(
                        test.expected_is_searchable.get(i),
                        rsMetaData.isSearchable(i + 1),
                        "Invalid isSearchable result for column " + i + 1);
            }
        }
        if (test.expected_is_signed != null) {
            assertEquals(
                    test.expected_is_signed.size(),
                    columnCount,
                    "Either the yml test specification is missing entries for 'expected_is_signed' or the data"
                            + " in the DB is not matching the test");
            for (int i = 0; i < columnCount; i++) {
                assertEquals(
                        test.expected_is_signed.get(i),
                        rsMetaData.isSigned(i + 1),
                        "Invalid isSigned result for column " + i + 1);
            }
        }
        if (test.expected_is_writable != null) {
            assertEquals(
                    test.expected_is_writable.size(),
                    columnCount,
                    "Either the yml test specification is missing entries for 'expected_is_writable' or the"
                            + " data in the DB is not matching the test");
            for (int i = 0; i < columnCount; i++) {
                assertEquals(
                        test.expected_is_writable.get(i),
                        rsMetaData.isWritable(i + 1),
                        "Invalid isWritable result for column " + i + 1);
            }
        }
        if (test.expected_bson_type != null) {
            assertEquals(test.expected_bson_type.size(), columnCount);
            for (int i = 0; i < columnCount; i++) {
                MongoSQLResultSetMetaData mongoSQLResultSetMetadata =
                        (MongoSQLResultSetMetaData) rsMetaData;
                MongoColumnInfo columnInfo = mongoSQLResultSetMetadata.getColumnInfo(i + 1);
                assertEquals(
                        test.expected_bson_type.get(i),
                        columnInfo.getBsonTypeName(),
                        "Bson type mismatch");
            }
        }
    }

    private static List<Object> processExtendedJson(Map<String, Object> entry) {
        List<Object> expectedResults = new ArrayList<>();
        String entryAsJson = new Document(entry).toJson();
        BsonDocument bsonDoc = BsonDocument.parse(entryAsJson);
        for (int i = 0; i < entry.size(); i++) {
            expectedResults.add(bsonDoc.get(String.valueOf(i)));
        }
        return expectedResults;
    }

    @SuppressWarnings("unchecked")
    private static void validateResultsOrdered(TestEntry testEntry, ResultSet rs)
            throws SQLException {
        Integer actualRowCounter = null;
        List<Object> expectedResults = null;
        if (testEntry.expected_result_extended_json != null || testEntry.expected_result != null) {
            actualRowCounter = 0;
            while (rs.next()) {
                if (testEntry.expected_result_extended_json != null) {
                    assertTrue(
                            testEntry.expected_result_extended_json.size() > actualRowCounter,
                            "Database returned more rows than the expected amount: "
                                    + testEntry.expected_result_extended_json.size());
                    expectedResults =
                            processExtendedJson(
                                    testEntry.expected_result_extended_json.get(actualRowCounter));
                } else {
                    assertTrue(
                            testEntry.expected_result.size() > actualRowCounter,
                            "Database returned more rows than the expected amount: "
                                    + testEntry.expected_result.size());
                    expectedResults =
                            (List<Object>) testEntry.expected_result.get(actualRowCounter);
                }
                assertTrue(
                        compareRow(expectedResults, rs),
                        "Row " + actualRowCounter + " does not match.");
                actualRowCounter++;
            }
        }
        if (testEntry.row_count != null) {
            validateRowCount(testEntry, actualRowCounter, rs);
        }
    }

    @SuppressWarnings("unchecked")
    private static void validateResultsUnordered(TestEntry testEntry, ResultSet rs)
            throws SQLException {
        Integer actualRowCounter = null;
        List<Object> expectedResults = null;
        if (testEntry.expected_result_extended_json != null || testEntry.expected_result != null) {
            actualRowCounter = 0;
            while (rs.next()) {
                actualRowCounter++;
                boolean found = false;
                if (testEntry.expected_result_extended_json != null) {
                    for (Map<String, Object> entry : testEntry.expected_result_extended_json) {
                        if (compareRow(processExtendedJson(entry), rs)) {
                            found = true;
                            break;
                        }
                    }
                } else {
                    for (Object expectedRow : testEntry.expected_result) {
                        if (compareRow((List<Object>) expectedRow, rs)) {
                            found = true;
                            break;
                        }
                    }
                }
                assertTrue(found, "Invalid row " + actualRowCounter + ". No match found.");
            }
        }
        if (testEntry.row_count != null) {
            validateRowCount(testEntry, actualRowCounter, rs);
        }
    }

    private static void validateRowCount(
            TestEntry testEntry, Integer actualRowCounter, ResultSet rs) throws SQLException {
        if (actualRowCounter == null) {
            actualRowCounter = IntegrationTestUtils.countRows(rs);
        }
        if (testEntry.row_count_gte != null && testEntry.row_count_gte) {
            assertTrue(actualRowCounter >= testEntry.row_count);
        } else {
            assertEquals(actualRowCounter, testEntry.row_count);
        }
    }

    public static boolean compareRow(List<Object> expectedRow, ResultSet actualRow)
            throws SQLException {
        ResultSetMetaData rsMetadata = actualRow.getMetaData();
        assertEquals(
                expectedRow.size(),
                rsMetadata.getColumnCount(),
                "Columns count mismatch.\nEither the yml test specification is missing columns for "
                        + "'expected_result' or the data in the DB is not matching the test");

        for (int i = 0; i < expectedRow.size(); i++) {
            // Handle expected field being null
            if (expectedRow.get(i) == null) {
                if (actualRow.getObject(i + 1) == null) {
                    continue;
                } else {
                    System.err.println("Expected null value for column " + (i + 1) + " but is not");
                    return false;
                }
            }

            int columnType = rsMetadata.getColumnType(i + 1);
            switch (columnType) {
                case Types.BIGINT:
                case Types.SMALLINT:
                case Types.TINYINT:
                case Types.INTEGER:
<<<<<<< HEAD
                    int expected_int = (Integer) expectedRow.get(i);
                    int actual_int = actualRow.getInt(i + 1);
                    if (expected_int != actual_int) {
                        System.err.println("Expected int value " + expected_int + " but is " + actual_int + " for column " + (i + 1));
=======
                    Object expectedInt = expectedRow.get(i);
                    int actualInt = actualRow.getInt(i + 1);
                    if (expectedInt instanceof BsonInt32) {
                        if (((BsonInt32) expectedInt).intValue() != actualInt) {
                            return false;
                        }
                    } else if ((((Integer) expectedRow.get(i)) != actualRow.getInt(i + 1))) {
>>>>>>> c39fa228
                        return false;
                    }
                    break;
                case Types.LONGVARCHAR:
                case Types.LONGNVARCHAR:
                case Types.NCHAR:
                case Types.CHAR:
                case Types.NVARCHAR:
                case Types.VARCHAR:
                    String expected_str = (String) expectedRow.get(i);
                    String actual_str = actualRow.getString(i + 1);
                    if (!(expected_str).equals(actual_str)) {
                        System.err.println("Expected String value " + expected_str + " but is " + actual_str + " for column " + (i + 1));
                        return false;
                    }
                    break;
                case Types.BOOLEAN:
                case Types.BIT:
                    boolean expected_bool = (Boolean) expectedRow.get(i);
                    boolean actual_bool = actualRow.getBoolean(i + 1);
                    if (expected_bool != actual_bool) {
                        System.err.println("Expected boolean value " + expected_bool + " but is " + actual_bool + " for column " + (i + 1));
                        return false;
                    }
                    break;
                case Types.DOUBLE:
                    double expected_double = (double) expectedRow.get(i);
                    double actual_double = actualRow.getDouble(i + 1);
                    if (expected_double != actual_double) {
                        System.err.println("Expected double value " + expected_double + " but is " + actual_double + " for column " + (i + 1));
                        return false;
                    }
                    break;
                case Types.NULL:
                    Object expected_null = expectedRow.get(i);
                    Object actual_null = actualRow.getObject(i + 1);
                    if (expected_null != actual_null) {
                        System.err.println("Expected Bson Null value " + expected_null + " but is " + actual_null + " for column " + (i + 1));
                        return false;
                    }
                    break;
                case Types.TIMESTAMP:
                    Object expected_date = expectedRow.get(i);
                    Date actual_date = actualRow.getDate(i + 1);
                    if (!expected_date.equals(actual_date)) {
                        System.err.println("Expected date value" + expected_date + " but is " + actual_date + " for column " + (i + 1));
                        return false;
                    }
                    break;
<<<<<<< HEAD
                    // TODO: SQL-632 Support Types.OTHER
                    // This comparison needs to be improved to correctly handle Types.OTHER
                    /*
                    case Types.OTHER:
                        if (expectedRow.get(i) != actualRow.getObject(i + 1)) {
                            System.err.println("Expected " + expected + " but is " + actual);
                            return false;
                        }
                     */
=======
>>>>>>> c39fa228
                case Types.OTHER:
                    Object expected_obj = expectedRow.get(i);
                    Object actual_obj = actualRow.getObject(i + 1);
                    if (!expected_obj.equals(actual_obj)) {
                        System.err.println("Expected Bson Other value " + expected_obj + " but is " + actual_obj + " for column " + (i + 1));
                        return false;
                    }
                    break;
                default:
                    throw new IllegalArgumentException("unsupported column type:" + columnType);
            }
        }
        return true;
    }
}<|MERGE_RESOLUTION|>--- conflicted
+++ resolved
@@ -574,12 +574,6 @@
                 case Types.SMALLINT:
                 case Types.TINYINT:
                 case Types.INTEGER:
-<<<<<<< HEAD
-                    int expected_int = (Integer) expectedRow.get(i);
-                    int actual_int = actualRow.getInt(i + 1);
-                    if (expected_int != actual_int) {
-                        System.err.println("Expected int value " + expected_int + " but is " + actual_int + " for column " + (i + 1));
-=======
                     Object expectedInt = expectedRow.get(i);
                     int actualInt = actualRow.getInt(i + 1);
                     if (expectedInt instanceof BsonInt32) {
@@ -587,7 +581,6 @@
                             return false;
                         }
                     } else if ((((Integer) expectedRow.get(i)) != actualRow.getInt(i + 1))) {
->>>>>>> c39fa228
                         return false;
                     }
                     break;
@@ -637,18 +630,6 @@
                         return false;
                     }
                     break;
-<<<<<<< HEAD
-                    // TODO: SQL-632 Support Types.OTHER
-                    // This comparison needs to be improved to correctly handle Types.OTHER
-                    /*
-                    case Types.OTHER:
-                        if (expectedRow.get(i) != actualRow.getObject(i + 1)) {
-                            System.err.println("Expected " + expected + " but is " + actual);
-                            return false;
-                        }
-                     */
-=======
->>>>>>> c39fa228
                 case Types.OTHER:
                     Object expected_obj = expectedRow.get(i);
                     Object actual_obj = actualRow.getObject(i + 1);
