package com.mongodb.jdbc.integration.testharness;

import com.mongodb.MongoClient;
import com.mongodb.MongoClientURI;
import com.mongodb.MongoException;
import com.mongodb.client.MongoCollection;
import com.mongodb.client.MongoDatabase;
import com.mongodb.jdbc.Pair;
import com.mongodb.jdbc.integration.testharness.models.TestData;
import com.mongodb.jdbc.integration.testharness.models.TestDataEntry;
import java.io.File;
import java.io.FileInputStream;
import java.io.FileNotFoundException;
import java.io.IOException;
import java.io.InputStream;
import java.util.ArrayList;
import java.util.HashSet;
import java.util.List;
import java.util.Map;
import java.util.Objects;
import java.util.Set;
import org.bson.BsonBoolean;
import org.bson.BsonDocument;
import org.bson.BsonInt32;
import org.bson.Document;
import org.yaml.snakeyaml.Yaml;
import org.yaml.snakeyaml.constructor.Constructor;

public class DataLoader {
    public static final String TEST_DATA_DIRECTORY = "resources/integration_test/testdata";
    public static final String LOCAL_MDB_URL =
            "mongodb://localhost:" + System.getenv("MDB_TEST_LOCAL_PORT");
    public static final String LOCAL_ADL_URL =
            "mongodb://"
                    + System.getenv("ADL_TEST_LOCAL_USER")
                    + ":"
                    + System.getenv("ADL_TEST_LOCAL_PWD")
                    + "@localhost";
    private static Yaml yaml = new Yaml(new Constructor(TestData.class));

    private List<TestDataEntry> datasets;
    private Set<Pair<String, String>> collections;
    private Set<String> databases;
    private MongoClientURI mdbUri;
    private MongoClientURI adlUri;

    public DataLoader(String dataDirectory) throws IOException {
        this.datasets = new ArrayList<>();
        this.collections = new HashSet<>();
        this.databases = new HashSet<>();
        this.mdbUri = new MongoClientURI(LOCAL_MDB_URL);
        this.adlUri = new MongoClientURI(LOCAL_ADL_URL);

        readDataFiles(dataDirectory);
    }

    public void generateSchema() {
        BsonDocument command = new BsonDocument();
        command.put("sqlGenerateSchema", new BsonInt32(1));
        command.put("setSchemas", new BsonBoolean(true));

        try (MongoClient mongoClient = new MongoClient(adlUri)) {
            for (String database : databases) {
                MongoDatabase db = mongoClient.getDatabase(database);
                db.runCommand(command);
            }
        }
    }

    private void readDataFiles(String dataDirectory) throws IOException {
        File folder = new File(dataDirectory);
        for (final File fileEntry : Objects.requireNonNull(folder.listFiles())) {
            if (isValidTestDataFile(fileEntry)) {
                try (InputStream is = new FileInputStream(fileEntry.getPath())) {
                    TestData testData = yaml.load(is);
                    for (TestDataEntry entry : testData.dataset) {
                        datasets.add(entry);
                        databases.add(entry.db);
                        collections.add(new Pair<>(entry.db, entry.collection));
                    }
                }
            }
        }
    }

    private boolean isValidTestDataFile(File file) {
        return file.isFile()
                && (file.getName().endsWith(".yml") || file.getName().endsWith(".yaml"));
    }

    /** Drops collections specified in test data files */
    public void dropCollections() {
        try (MongoClient mongoClient = new MongoClient(mdbUri)) {
            for (Pair<String, String> collection : collections) {
                MongoDatabase database = mongoClient.getDatabase(collection.left());
                database.getCollection(collection.right()).drop();
                System.out.println("Dropped " + collection.left() + "." + collection.right());
            }
        }
    }

    public void loadTestRow(String db, String collection, Map<String, Object> row) {
        databases.add(db);
        collections.add(new Pair<>(db, collection));
        try {
            try (MongoClient mongoClient = new MongoClient(mdbUri)) {
                MongoDatabase database = mongoClient.getDatabase(db);
                MongoCollection<Document> coll = database.getCollection(collection);
                coll.insertOne(new Document(row));
            }
        } catch (MongoException e) {
            dropCollections();
            throw e;
        }
    }

    /**
     * Loads integration test data files from dataDirectory to database in specified url
     *
     * @return Count of rows inserted
     * @throws FileNotFoundException
     */
    @SuppressWarnings("unchecked")
    public void loadTestData() throws IOException {
        try {
            try (MongoClient mongoClient = new MongoClient(mdbUri)) {
                for (TestDataEntry entry : datasets) {
                    MongoDatabase database = mongoClient.getDatabase(entry.db);
                    MongoCollection<Document> collection = database.getCollection(entry.collection);
                    if (entry.docs != null) {
                        for (Map<String, Object> row : entry.docs) {
                            collection.insertOne(new Document(row));
                        }
                        System.out.println(
                                "Inserted "
                                        + entry.docs.size()
                                        + " rows into "
                                        + entry.db
                                        + "."
                                        + entry.collection);
                    }
<<<<<<< HEAD
=======
                    System.out.println(
                            "Inserted "
                                    + entry.docs.size()
                                    + " rows into "
                                    + entry.db
                                    + "."
                                    + entry.collection);

                    if (entry.nonuniqueIndexes != null) {
                        for (Map<String, Object> index : entry.nonuniqueIndexes) {
                            String indexName = collection.createIndex(new Document(index));
                            System.out.println(
                                    "Created index "
                                            + indexName
                                            + " on "
                                            + entry.db
                                            + "."
                                            + entry.collection);
                        }
                    }
>>>>>>> 8e1b13a1
                }
            }
        } catch (MongoException e) {
            dropCollections();
            throw e;
        }
    }

    public static void main(String[] args) throws IOException {
        DataLoader loader = new DataLoader(TEST_DATA_DIRECTORY);
        loader.dropCollections();
        loader.loadTestData();
        loader.generateSchema();
    }
}<|MERGE_RESOLUTION|>--- conflicted
+++ resolved
@@ -139,16 +139,6 @@
                                         + "."
                                         + entry.collection);
                     }
-<<<<<<< HEAD
-=======
-                    System.out.println(
-                            "Inserted "
-                                    + entry.docs.size()
-                                    + " rows into "
-                                    + entry.db
-                                    + "."
-                                    + entry.collection);
-
                     if (entry.nonuniqueIndexes != null) {
                         for (Map<String, Object> index : entry.nonuniqueIndexes) {
                             String indexName = collection.createIndex(new Document(index));
@@ -161,7 +151,6 @@
                                             + entry.collection);
                         }
                     }
->>>>>>> 8e1b13a1
                 }
             }
         } catch (MongoException e) {
