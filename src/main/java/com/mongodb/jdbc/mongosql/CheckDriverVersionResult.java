/*
 * Copyright 2024-present MongoDB, Inc.
 *
 * Licensed under the Apache License, Version 2.0 (the "License");
 * you may not use this file except in compliance with the License.
 * You may obtain a copy of the License at
 *
 *   http://www.apache.org/licenses/LICENSE-2.0
 *
 * Unless required by applicable law or agreed to in writing, software
 * distributed under the License is distributed on an "AS IS" BASIS,
 * WITHOUT WARRANTIES OR CONDITIONS OF ANY KIND, either express or implied.
 * See the License for the specific language governing permissions and
 * limitations under the License.
 */

package com.mongodb.jdbc.mongosql;

<<<<<<< HEAD
=======
import static com.mongodb.jdbc.utils.BsonUtils.JSON_WRITER_NO_INDENT_SETTINGS;

>>>>>>> 0d6972d2
import com.mongodb.jdbc.MongoDriver;
import com.mongodb.jdbc.utils.BsonUtils;
import org.bson.codecs.Codec;
import org.bson.codecs.pojo.annotations.BsonCreator;
import org.bson.codecs.pojo.annotations.BsonProperty;

<<<<<<< HEAD
public class CheckDriverVersionResult extends BaseResult {

    private static final Codec<CheckDriverVersionResult> CODEC =
            MongoDriver.REGISTRY.get(CheckDriverVersionResult.class);
=======
public class CheckDriverVersionResult {

    private static final Codec<CheckDriverVersionResult> CODEC =
            MongoDriver.getCodecRegistry().get(CheckDriverVersionResult.class);
>>>>>>> 0d6972d2

    @BsonProperty("compatible")
    public final Boolean compatible;

    @BsonCreator
    public CheckDriverVersionResult(@BsonProperty("compatible") Boolean compatible) {
        this.compatible = (compatible != null) ? compatible : false;
    }

    @Override
    public String toString() {
<<<<<<< HEAD
        return BsonUtils.toString(CODEC, this);
=======
        return BsonUtils.toString(CODEC, this, JSON_WRITER_NO_INDENT_SETTINGS);
>>>>>>> 0d6972d2
    }
}<|MERGE_RESOLUTION|>--- conflicted
+++ resolved
@@ -16,43 +16,31 @@
 
 package com.mongodb.jdbc.mongosql;
 
-<<<<<<< HEAD
-=======
-import static com.mongodb.jdbc.utils.BsonUtils.JSON_WRITER_NO_INDENT_SETTINGS;
-
->>>>>>> 0d6972d2
 import com.mongodb.jdbc.MongoDriver;
 import com.mongodb.jdbc.utils.BsonUtils;
 import org.bson.codecs.Codec;
 import org.bson.codecs.pojo.annotations.BsonCreator;
 import org.bson.codecs.pojo.annotations.BsonProperty;
 
-<<<<<<< HEAD
 public class CheckDriverVersionResult extends BaseResult {
 
     private static final Codec<CheckDriverVersionResult> CODEC =
-            MongoDriver.REGISTRY.get(CheckDriverVersionResult.class);
-=======
-public class CheckDriverVersionResult {
-
-    private static final Codec<CheckDriverVersionResult> CODEC =
             MongoDriver.getCodecRegistry().get(CheckDriverVersionResult.class);
->>>>>>> 0d6972d2
 
     @BsonProperty("compatible")
     public final Boolean compatible;
 
     @BsonCreator
-    public CheckDriverVersionResult(@BsonProperty("compatible") Boolean compatible) {
+    public CheckDriverVersionResult(
+            @BsonProperty("compatible") Boolean compatible,
+            @BsonProperty("error") String error,
+            @BsonProperty("error_is_internal") Boolean errorIsInternal) {
+        super(error, errorIsInternal);
         this.compatible = (compatible != null) ? compatible : false;
     }
 
     @Override
     public String toString() {
-<<<<<<< HEAD
         return BsonUtils.toString(CODEC, this);
-=======
-        return BsonUtils.toString(CODEC, this, JSON_WRITER_NO_INDENT_SETTINGS);
->>>>>>> 0d6972d2
     }
 }