--- conflicted
+++ resolved
@@ -16,11 +16,6 @@
 
 package com.mongodb.jdbc.mongosql;
 
-<<<<<<< HEAD
-=======
-import static com.mongodb.jdbc.utils.BsonUtils.JSON_WRITER_NO_INDENT_SETTINGS;
-
->>>>>>> 0d6972d2
 import com.mongodb.jdbc.MongoDriver;
 import com.mongodb.jdbc.utils.BsonUtils;
 import java.util.List;
@@ -28,30 +23,24 @@
 import org.bson.codecs.pojo.annotations.BsonCreator;
 import org.bson.codecs.pojo.annotations.BsonProperty;
 
-<<<<<<< HEAD
 public class GetNamespacesResult extends BaseResult {
 
     private static final Codec<GetNamespacesResult> CODEC =
-            MongoDriver.REGISTRY.get(GetNamespacesResult.class);
-=======
-public class GetNamespacesResult {
-
-    private static final Codec<GetNamespacesResult> CODEC =
             MongoDriver.getCodecRegistry().get(GetNamespacesResult.class);
->>>>>>> 0d6972d2
 
     @BsonProperty("namespaces")
     public final List<Namespace> namespaces;
 
     @BsonCreator
-    public GetNamespacesResult(@BsonProperty("namespaces") List<Namespace> namespaces) {
+    public GetNamespacesResult(
+            @BsonProperty("namespaces") List<Namespace> namespaces,
+            @BsonProperty("error") String error,
+            @BsonProperty("error_is_internal") Boolean errorIsInternal) {
+        super(error, errorIsInternal);
         this.namespaces = namespaces;
     }
 
     public static class Namespace {
-        private static final Codec<Namespace> CODEC =
-                MongoDriver.getCodecRegistry().get(Namespace.class);
-
         @BsonProperty("database")
         public final String database;
 
@@ -65,16 +54,6 @@
             this.database = database;
             this.collection = collection;
         }
-
-        @Override
-        public String toString() {
-            return BsonUtils.toString(CODEC, this, JSON_WRITER_NO_INDENT_SETTINGS);
-        }
-    }
-
-    @Override
-    public String toString() {
-        return BsonUtils.toString(CODEC, this, JSON_WRITER_NO_INDENT_SETTINGS);
     }
 
     @Override
