/*
 * Copyright 2020-present MongoDB, Inc.
 *
 * Licensed under the Apache License, Version 2.0 (the "License");
 * you may not use this file except in compliance with the License.
 * You may obtain a copy of the License at
 *
 *   http://www.apache.org/licenses/LICENSE-2.0
 *
 * Unless required by applicable law or agreed to in writing, software
 * distributed under the License is distributed on an "AS IS" BASIS,
 * WITHOUT WARRANTIES OR CONDITIONS OF ANY KIND, either express or implied.
 * See the License for the specific language governing permissions and
 * limitations under the License.
 */

package com.mongodb.jdbc;

import static org.bson.codecs.configuration.CodecRegistries.fromProviders;

import com.mongodb.ConnectionString;
import java.io.File;
import java.io.UnsupportedEncodingException;
import java.net.URLEncoder;
import java.sql.ClientInfoStatus;
import java.sql.Connection;
import java.sql.Driver;
import java.sql.DriverManager;
import java.sql.DriverPropertyInfo;
import java.sql.SQLClientInfoException;
import java.sql.SQLException;
import java.sql.SQLFeatureNotSupportedException;
import java.util.Arrays;
import java.util.Collections;
import java.util.List;
import java.util.Properties;
import java.util.logging.Level;
import java.util.logging.Logger;
import org.bson.codecs.BsonValueCodecProvider;
import org.bson.codecs.ValueCodecProvider;
import org.bson.codecs.configuration.CodecRegistry;
import org.bson.codecs.pojo.PojoCodecProvider;

/**
 * The MongoDriver implements the java.sql.Driver interface, which allows for opening Connections to
 * MonogDB databases that have SQL support.
 *
 * @see DriverManager
 * @see Connection
 * @since 1.0.0
 */
public class MongoDriver implements Driver {
    /** All MongoDB SQL URLs must begin with jdbc:mongodb: */
    static final String JDBC = "jdbc:";

    static final String MONGODB_URL_PREFIX = JDBC + "mongodb:";
    static final String MONGODB_SRV_URL_PREFIX = JDBC + "mongodb+srv:";
    public static final String USER = "user";
    public static final String PASSWORD = "password";
    static final String CONVERSION_MODE = "conversionMode";
    // database is the database to switch to.
    public static final String DATABASE = "database";
    static final String DIALECT = "dialect";
    public static final String LOG_LEVEL = "LogLevel";
    public static final String LOG_DIR = "LogDir";
    static final String MYSQL_DIALECT = "mysql";
    static final String MONGOSQL_DIALECT = "mongosql";
    static final String MONGOSQL_DB_PRODUCT_NAME = "MongoDB Atlas";
    static final String MONGOSQL_DRIVER_NAME =
            MONGOSQL_DB_PRODUCT_NAME + " SQL interface JDBC Driver";

    static final String NAME;
    static final String VERSION;
    static final int MAJOR_VERSION;
    static final int MINOR_VERSION;
    static final String LEVELS =
            Arrays.toString(
                    new String[] {
                        Level.OFF.getName(),
                        Level.SEVERE.getName(),
                        Level.FINER.getName(),
                        Level.INFO.getName(),
                        Level.FINE.getName(),
                        Level.WARNING.getName()
                    });

    static CodecRegistry registry =
            fromProviders(
                    new BsonValueCodecProvider(),
                    new ValueCodecProvider(),
                    PojoCodecProvider.builder().automatic(true).build());

    static {
        MongoDriver unit = new MongoDriver();
        try {
            DriverManager.registerDriver(unit);
        } catch (SQLException e) {
            throw new RuntimeException(e);
        }
        VERSION = unit.getClass().getPackage().getImplementationVersion();
        if (VERSION != null) {
            String[] verSp = VERSION.split("[.]");
            if (verSp.length < 2) {
                throw new RuntimeException(
                        new SQLException(
                                "version was not specified correctly, must contain at least major and minor parts"));
            }
            MAJOR_VERSION = Integer.parseInt(verSp[0]);
            MINOR_VERSION = Integer.parseInt(verSp[1]);
        } else {
            // final requires this.
            MAJOR_VERSION = 0;
            MINOR_VERSION = 0;
        }
        String name = unit.getClass().getPackage().getImplementationTitle();
        NAME = (name != null) ? name : "mongodb-jdbc";
    }

    @Override
    public Connection connect(String url, Properties info) throws SQLException {
        MongoConnection conn = getUnvalidatedConnection(url, info);
        // the jdbc spec requires that null be returned if a Driver cannot handle the specified URL
        // (cases where multiple jdbc drivers are present and the program is checking which driver
        // to use), so it is possible for conn to be null at this point.
        if (conn != null) {
            conn.isValid(conn.getDefaultConnectionValidationTimeoutSeconds());
        }
        return conn;
    }

    protected MongoConnection getUnvalidatedConnection(String url, Properties info)
            throws SQLException {
        if (!acceptsURL(url)) {
            return null;
        }
        if (info == null) {
            info = new Properties();
        }

        // reuse the code getPropertyInfo to make sure the URI is properly set wrt the passed
        // Properties info value.
        Pair<ConnectionString, DriverPropertyInfo[]> p = getConnectionString(url, info);
        // ensure that the ConnectionString and Properties are consistent.
        reconcileProperties(p.right(), info);

        ConnectionString cs = p.left();
        return createConnection(cs, info);
    }

    private void reconcileProperties(DriverPropertyInfo[] driverPropertyInfo, Properties info)
            throws SQLException {
        // since the user is calling connect, we should throw an SQLException if we get
        // a prompt back. Inspect the return value to format the SQLException.
        if (driverPropertyInfo.length != 0) {
            if (driverPropertyInfo[0].name.equals(USER)) {
                throw new SQLException("password specified without user");
            }
            if (driverPropertyInfo[0].name.equals(PASSWORD)) {
                throw new SQLException("user specified without password");
            }
            String[] propertyNames = new String[driverPropertyInfo.length];
            for (int i = 0; i < propertyNames.length; ++i) {
                propertyNames[i] = driverPropertyInfo[i].name;
            }
            throw new SQLException(
                    "unexpected driver property info prompt returned: "
                            + String.join(", ", propertyNames));
        }
    }

    private MongoConnection createConnection(ConnectionString cs, Properties info)
            throws SQLException {
<<<<<<< HEAD
        // attempt to get DIALECT property, and default to "mysql" if none is present
        String dialect = info.getProperty(DIALECT, MYSQL_DIALECT);
        // Default log level is OFF
        String logLevelVal = info.getProperty(LOG_LEVEL, Level.OFF.getName());
        Level logLevel;
        try {
            logLevel = Level.parse(logLevelVal.toUpperCase());
        } catch (IllegalArgumentException e) {
            throw new SQLException(
                    "Invalid "
                            + LOG_LEVEL
                            + " property value : "
                            + logLevelVal
                            + ". Valid values are : "
                            + LEVELS
                            + ".");
        }
        String logDirVal = info.getProperty(LOG_DIR);
        File logDir = (logDirVal == null) ? null : new File(logDirVal);
        if (logDir != null && !logDir.isDirectory()) {
            throw new SQLException(
                    "Invalid "
                            + LOG_DIR
                            + " property value : "
                            + logDirVal
                            + ". It must be a directory.");
        }
=======
        // attempt to get DIALECT property, and default to "mongosql" if none is present
        String dialect = info.getProperty(DIALECT, MONGOSQL_DIALECT);
>>>>>>> f1a7bfba
        switch (dialect.toLowerCase()) {
            case MYSQL_DIALECT:
                return new MySQLConnection(
                        cs,
                        info.getProperty(DATABASE),
                        info.getProperty(CONVERSION_MODE),
                        logLevel,
                        logDir);
            case MONGOSQL_DIALECT:
                if (info.containsKey(CONVERSION_MODE)) {
                    throw new SQLClientInfoException(
                            String.format(
                                    "must not set '%s' if '%s' is '%s'",
                                    CONVERSION_MODE, DIALECT, MONGOSQL_DIALECT),
                            Collections.singletonMap(
                                    CONVERSION_MODE, ClientInfoStatus.REASON_VALUE_INVALID));
                }
                return new MongoSQLConnection(cs, info.getProperty(DATABASE), logLevel, logDir);
            default:
                throw new SQLClientInfoException(
                        String.format("invalid dialect '%s'", dialect),
                        Collections.singletonMap(DIALECT, ClientInfoStatus.REASON_VALUE_INVALID));
        }
    }

    @Override
    public boolean acceptsURL(String url) throws SQLException {
        return url.startsWith(MONGODB_URL_PREFIX) || url.startsWith(MONGODB_SRV_URL_PREFIX);
    }

    @Override
    public DriverPropertyInfo[] getPropertyInfo(String url, java.util.Properties info)
            throws SQLException {
        Pair<ConnectionString, DriverPropertyInfo[]> p = getConnectionString(url, info);
        return p.right();
    }

    @Override
    public int getMajorVersion() {
        return 1;
    }

    @Override
    public int getMinorVersion() {
        return 0;
    }

    @Override
    public boolean jdbcCompliant() {
        return false;
    }

    // ------------------------- JDBC 4.1 -----------------------------------

    @Override
    public java.util.logging.Logger getParentLogger() throws SQLFeatureNotSupportedException {
        throw new SQLFeatureNotSupportedException();
    }

    // removePrefix removes a prefix from a String.
    private static String removePrefix(String prefix, String s) {
        if (s != null && prefix != null && s.startsWith(prefix)) {
            return s.substring(prefix.length());
        }
        return s;
    }

    private static class ParseResult {
        String user;
        char[] password;
        Properties normalizedOptions;

        ParseResult(String u, char[] p, Properties options) {
            user = u;
            password = p;
            normalizedOptions = options;
        }
    }

    // getConnectionString constructs a valid MongoDB connection string which will be used as an input to the mongoClient.
    // If there are required fields missing, those fields will be returned in DriverPropertyInfo[] with a null connectionString
    private Pair<ConnectionString, DriverPropertyInfo[]> getConnectionString(
            String url, Properties info) throws SQLException {
        if (info == null) {
            info = new Properties();
        }
        String actualURL = removePrefix(JDBC, url);
        ConnectionString originalConnectionString;
        try {
            originalConnectionString = new ConnectionString(actualURL);
        } catch (Exception e) {
            throw new SQLException(e);
        }

        String authDatabase = originalConnectionString.getDatabase();

        ParseResult result = normalizeConnectionOptions(originalConnectionString, info);
        String user = result.user;
        char[] password = result.password;

        if (user == null && password == null) {
            ConnectionString c =
                    new ConnectionString(
                            buildNewURI(
                                    originalConnectionString.getHosts(),
                                    null,
                                    null,
                                    authDatabase,
                                    result.normalizedOptions));
            Pair<ConnectionString, DriverPropertyInfo[]> pair =
                    new Pair<>(c, new DriverPropertyInfo[] {});
            return pair;
        }
        if (user == null) {
            // user is null, but password is not, we must prompt for the user.
            // Note: The convention is actually to return DriverPropertyInfo objects
            // with null values, this is not a bug.
            return new Pair<>(null, new DriverPropertyInfo[] {new DriverPropertyInfo(USER, null)});
        }
        if (password == null) {
            // If password is null here, then user name must be non-null,because
            // the both null case is handled above. Prompt for the password.
            return new Pair<>(
                    null, new DriverPropertyInfo[] {new DriverPropertyInfo(PASSWORD, null)});
        }
        // If we are here, we must have both a user and password. So we have a valid URI state,
        // go ahead and construct it and prompt for nothing.
        ConnectionString c =
                new ConnectionString(
                        buildNewURI(
                                originalConnectionString.getHosts(),
                                user,
                                password,
                                authDatabase,
                                result.normalizedOptions));
        return new Pair<>(c, new DriverPropertyInfo[] {});
    }

    private static interface NullCoalesce<T> {
        T coalesce(T left, T right);
    }

    // private helper function to abstract checking consistency between properties and the URI, and
    // grabbing the username, password and the consolidated connection arguments
    //
    // throws SQLException if url and options properties disagree on the value
    private static ParseResult normalizeConnectionOptions(
            ConnectionString clientURI, Properties info) throws SQLException {

        if (info == null) {
            info = new Properties();
        }
        // The coalesce function takse the first non-null argument, returning null only
        // if both arguments are null. The java type system requires us to write this twice,
        // once for each type we care about, unless we prefer to use Objects and cast, but I avoid
        // that.
        NullCoalesce<String> s =
                (left, right) -> {
                    if (left == null) {
                        return right;
                    }
                    return left;
                };

        NullCoalesce<char[]> c =
                (left, right) -> {
                    if (left == null) {
                        return right;
                    }
                    return left;
                };

        // grab the user and password from the URI.
        String uriUser = clientURI.getUsername();
        char[] uriPWD = clientURI.getPassword();
        String propertyUser = info.getProperty(USER);
        String propertyPWDStr = info.getProperty(PASSWORD);
        char[] propertyPWD = propertyPWDStr != null ? propertyPWDStr.toCharArray() : null;
        // handle disagreements on user.
        if (uriUser != null && propertyUser != null && !uriUser.equals(propertyUser)) {
            throw new SQLException(
                    "uri and properties disagree on user: '"
                            + uriUser
                            + ", and "
                            + propertyUser
                            + " respectively");
        }
        // set the user
        String user = s.coalesce(uriUser, propertyUser);
        if (user != null) {
            // Make sure the `info` reflects the URL for USER because MongoDatabaseMetaData needs to
            // know this.
            info.setProperty(USER, user);
        }
        // handle disagreements on password.
        if (uriPWD != null && propertyPWD != null && !Arrays.equals(uriPWD, propertyPWD)) {
            throw new SQLException("uri and properties disagree on password");
        }
        // set the password
        char[] password = c.coalesce(uriPWD, propertyPWD);

        String optionString = null;
        String[] optionSplit =
                clientURI
                        .getConnectionString()
                        .split("[?]"); // split takes a regexp and '?' is a metachar.
        if (optionSplit.length > 1) {
            optionString = optionSplit[1];
        }

        Properties options = new Properties();
        if (optionString != null) {
            String[] optionStrs = optionString.split("&");
            for (String optionStr : optionStrs) {
                String[] kv = optionStr.split("=");
                if (kv.length != 2) {
                    throw new SQLException("Option String is not valid");
                }
                String normalizedKey = kv[0].toLowerCase();
                if (normalizedKey.equals(USER) || normalizedKey.equals(PASSWORD)) {
                    continue;
                }
                options.put(normalizedKey, kv[1]);
            }
        }

        for (String key : info.stringPropertyNames()) {
            String normalizedKey = key.toLowerCase();
            if (normalizedKey.equals(USER) || normalizedKey.equals(PASSWORD)) {
                continue;
            }
            String val = info.getProperty(key);
            if (options.containsKey(normalizedKey)) {
                if (!options.getProperty(normalizedKey).equals(val)) {
                    throw new SQLException("uri and properties disagree on %s", key);
                }
            } else {
                options.setProperty(normalizedKey, val);
            }
        }

        return new ParseResult(user, password, options);
    }

    // This is just a clean abstraction around URLEncode.
    private static String sqlURLEncode(String item) throws SQLException {
        try {
            return URLEncoder.encode(item, "utf-8");
        } catch (Exception e) {
            throw new SQLException(e);
        }
    }

    /**
     * This function builds a new uri from the original clientURI, adding user, password, options,
     * and database, if necessary.
     *
     * @param hosts the list of MongoDB host names
     * @param user the auth username
     * @param password the auth password
     * @param authDatabase the authentication database to use if authSource option is not specified
     * @param options the consolidated tag/value pairs from the url query string and connection
     *     arguments user provided,
     */
    private static String buildNewURI(
            List<String> hosts,
            String user,
            char[] password,
            String authDatabase,
            Properties options)
            throws SQLException {
        // The returned URI should be of the following format:
        //"mongodb://[user:password@]host1[:port1][,host2[:port2],...[,hostN[:portN]]][/[authDatabase][?options]]")
        String ret = "mongodb://";
        if (user != null) {
            // Note: if user is not null, we already know that password must also be not null.
            ret += sqlURLEncode(user) + ":" + sqlURLEncode(String.valueOf(password)) + "@";
        }
        // Now add hosts.
        ret += String.join(",", hosts);
        // Now add authDatabase, if necessary.
        if (authDatabase != null) {
            ret += "/" + sqlURLEncode(authDatabase);
        } else {
            ret += "/";
        }

        StringBuilder buff = new StringBuilder();
        if (options != null) {
            for (String key : options.stringPropertyNames()) {
                if (!key.equals(USER)
                        && !key.equals(PASSWORD)
                        && !key.equals(CONVERSION_MODE)
                        && !key.equals(DATABASE)) {
                    if (buff.length() > 0) {
                        buff.append("&");
                    }
                    try {
                        buff.append(key)
                                .append("=")
                                .append(URLEncoder.encode(options.getProperty(key), "utf-8"));
                    } catch (UnsupportedEncodingException e) {
                        throw new SQLException(e);
                    }
                }
            }
        }
        if (buff.length() > 0) {
            ret += "?" + buff.toString();
        }
        return ret;
    }
}<|MERGE_RESOLUTION|>--- conflicted
+++ resolved
@@ -170,9 +170,8 @@
 
     private MongoConnection createConnection(ConnectionString cs, Properties info)
             throws SQLException {
-<<<<<<< HEAD
-        // attempt to get DIALECT property, and default to "mysql" if none is present
-        String dialect = info.getProperty(DIALECT, MYSQL_DIALECT);
+        // attempt to get DIALECT property, and default to "mongosql" if none is present
+        String dialect = info.getProperty(DIALECT, MONGOSQL_DIALECT);
         // Default log level is OFF
         String logLevelVal = info.getProperty(LOG_LEVEL, Level.OFF.getName());
         Level logLevel;
@@ -198,10 +197,6 @@
                             + logDirVal
                             + ". It must be a directory.");
         }
-=======
-        // attempt to get DIALECT property, and default to "mongosql" if none is present
-        String dialect = info.getProperty(DIALECT, MONGOSQL_DIALECT);
->>>>>>> f1a7bfba
         switch (dialect.toLowerCase()) {
             case MYSQL_DIALECT:
                 return new MySQLConnection(
