--- conflicted
+++ resolved
@@ -96,22 +96,17 @@
     public enum MongoJDBCProperty {
         CLIENT_INFO("clientinfo"),
         DATABASE("database"),
+        EXT_JSON_MODE("extjsonmode"),
         DISABLE_CLIENT_CACHE("disableclientcache"),
-        EXT_JSON_MODE("extjsonmode"),
-<<<<<<< HEAD
+        LOG_DIR("logdir"),
+        LOG_LEVEL("loglevel"),
+        TLS_CA_FILE("tlscafile"),
         X509_PEM_PATH("x509pempath"),
-        DISABLE_CLIENT_CACHE("disableclientcache"),
         // Kerberos related properties
         JAAS_CONFIG_PATH("jaasconfigpath"),
         GSS_NATIVE_MODE("gssnativemode"),
         GSSAPI_LOGIN_CONTEXT_NAME("gssapilogincontextname"),
         GSSAPI_SERVER_AUTH("gssapiserverauth");
-=======
-        LOG_DIR("logdir"),
-        LOG_LEVEL("loglevel"),
-        TLS_CA_FILE("tlscafile"),
-        X509_PEM_PATH("x509pempath");
->>>>>>> 373f2d70
 
         private final String propertyName;
 
@@ -515,16 +510,12 @@
                         logDir,
                         clientInfo,
                         extJsonMode,
-<<<<<<< HEAD
-                        info.getProperty(X509_PEM_PATH.getPropertyName()),
                         info.getProperty(JAAS_CONFIG_PATH.getPropertyName()),
                         gssNativeModeVal,
                         info.getProperty(GSSAPI_LOGIN_CONTEXT_NAME.getPropertyName()),
-                        info.getProperty(GSSAPI_SERVER_AUTH.getPropertyName()));
-=======
+                        info.getProperty(GSSAPI_SERVER_AUTH.getPropertyName()),
                         tlsCaFile,
                         info.getProperty(X509_PEM_PATH.getPropertyName()));
->>>>>>> 373f2d70
 
         String disableCacheVal =
                 info.getProperty(DISABLE_CLIENT_CACHE.getPropertyName(), "false").toLowerCase();
