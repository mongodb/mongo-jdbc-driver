/*
 * Copyright 2020-present MongoDB, Inc.
 *
 * Licensed under the Apache License, Version 2.0 (the "License");
 * you may not use this file except in compliance with the License.
 * You may obtain a copy of the License at
 *
 *   http://www.apache.org/licenses/LICENSE-2.0
 *
 * Unless required by applicable law or agreed to in writing, software
 * distributed under the License is distributed on an "AS IS" BASIS,
 * WITHOUT WARRANTIES OR CONDITIONS OF ANY KIND, either express or implied.
 * See the License for the specific language governing permissions and
 * limitations under the License.
 */

package com.mongodb.jdbc;

import static com.mongodb.jdbc.MongoDriver.MongoJDBCProperty.*;
import static org.bson.codecs.configuration.CodecRegistries.fromProviders;

import com.mongodb.ConnectionString;
import java.io.File;
import java.io.IOException;
import java.io.InputStream;
import java.io.UnsupportedEncodingException;
import java.net.URLEncoder;
import java.sql.Connection;
import java.sql.Driver;
import java.sql.DriverManager;
import java.sql.DriverPropertyInfo;
import java.sql.SQLException;
import java.sql.SQLFeatureNotSupportedException;
import java.sql.SQLTimeoutException;
import java.util.ArrayList;
import java.util.Arrays;
import java.util.Enumeration;
import java.util.List;
import java.util.Properties;
import java.util.concurrent.TimeoutException;
import java.util.logging.Level;
import java.util.logging.LogManager;
import java.util.stream.Stream;
import org.bson.codecs.BsonValueCodecProvider;
import org.bson.codecs.ValueCodecProvider;
import org.bson.codecs.configuration.CodecRegistry;
import org.bson.codecs.pojo.PojoCodecProvider;

/**
 * The MongoDriver implements the java.sql.Driver interface, which allows for opening Connections to
 * MonogDB databases that have SQL support.
 *
 * @see DriverManager
 * @see Connection
 * @since 1.0.0
 */
public class MongoDriver implements Driver {

    /**
     * The list of connection options specific to the JDBC driver which can only be provided through
     * a Properties Object.
     */
    public enum MongoJDBCProperty {
        DATABASE("database"),
        CLIENT_INFO("clientinfo"),
        LOG_LEVEL("loglevel"),
        LOG_DIR("logdir");

        private final String propertyName;

        MongoJDBCProperty(String propertyName) {
            this.propertyName = propertyName;
        }

        public String getPropertyName() {
            return propertyName;
        }
    }

    /** All MongoDB SQL URLs must begin with jdbc:mongodb: */
    static final String JDBC = "jdbc:";

    static final String MONGODB_URL_PREFIX = JDBC + "mongodb:";
    static final String MONGODB_SRV_URL_PREFIX = JDBC + "mongodb+srv:";
    public static final String USER = "user";
    public static final String PASSWORD = "password";
<<<<<<< HEAD
    static final String CONVERSION_MODE = "conversionMode";
    // database is the database to switch to.
    static final String DIALECT = "dialect";
    static final String MYSQL_DIALECT = "mysql";
    static final String MONGOSQL_DIALECT = "mongosql";
=======
    public static final String CLIENT_INFO = "clientInfo";
    // database is the database to switch to.
    public static final String DATABASE = "database";
    public static final String LOG_LEVEL = "LogLevel";
    public static final String LOG_DIR = "LogDir";
>>>>>>> e727fd63
    static final String MONGOSQL_DB_PRODUCT_NAME = "MongoDB Atlas";
    static final String MONGOSQL_DRIVER_NAME =
            MONGOSQL_DB_PRODUCT_NAME + " SQL interface JDBC Driver";

    static final String NAME;
    static final String VERSION;
    static final int MAJOR_VERSION;
    static final int MINOR_VERSION;
    static final String LEVELS =
            Arrays.toString(
                    new String[] {
                        Level.OFF.getName(),
                        Level.SEVERE.getName(),
                        Level.FINER.getName(),
                        Level.INFO.getName(),
                        Level.FINE.getName(),
                        Level.WARNING.getName()
                    });
    public static final String LOG_TO_CONSOLE = "console";
    protected static final String CONNECTION_ERROR_SQLSTATE = "08000";

    // Load logging.properties
    static {
        InputStream stream =
                MongoDriver.class.getClassLoader().getResourceAsStream("logging.properties");
        try {
            LogManager.getLogManager().reset();
            LogManager.getLogManager().readConfiguration(stream);
        } catch (IOException e) {
            e.printStackTrace();
        }
    }

    static CodecRegistry registry =
            fromProviders(
                    new BsonValueCodecProvider(),
                    new ValueCodecProvider(),
                    PojoCodecProvider.builder().automatic(true).build());

    static {
        MongoDriver unit = new MongoDriver();
        try {
            DriverManager.registerDriver(unit);
        } catch (SQLException e) {
            throw new RuntimeException(e);
        }
        VERSION = unit.getClass().getPackage().getImplementationVersion();
        if (VERSION != null) {
            String[] verSp = VERSION.split("[.]");
            if (verSp.length < 2) {
                throw new RuntimeException(
                        new SQLException(
                                "version was not specified correctly, must contain at least major and minor parts"));
            }
            MAJOR_VERSION = Integer.parseInt(verSp[0]);
            MINOR_VERSION = Integer.parseInt(verSp[1]);
        } else {
            // final requires this.
            MAJOR_VERSION = 0;
            MINOR_VERSION = 0;
        }
        String name = unit.getClass().getPackage().getImplementationTitle();
        NAME = (name != null) ? name : "mongodb-jdbc";
    }

    @Override
    public Connection connect(String url, Properties info) throws SQLException {
        Properties lowerCaseprops = new Properties();
        // Normalize all properties key to lower case to make all connection settings case-insensitive
        if (info != null) {
            Enumeration keys = info.propertyNames();
            while (keys.hasMoreElements()) {
                String key = keys.nextElement().toString();
                lowerCaseprops.put(key.toLowerCase(), info.getProperty(key));
            }
        }
        MongoConnection conn = getUnvalidatedConnection(url, lowerCaseprops);
        // the jdbc spec requires that null be returned if a Driver cannot handle the specified URL
        // (cases where multiple jdbc drivers are present and the program is checking which driver
        // to use), so it is possible for conn to be null at this point.
        if (conn != null) {
            try {
                conn.testConnection(conn.getDefaultConnectionValidationTimeoutSeconds());
            } catch (TimeoutException te) {
                throw new SQLTimeoutException("Timeout. Can't connect.");
            } catch (Exception e) {
                throw new SQLException("Connection failed.", e);
            }
        }
        return conn;
    }

    protected MongoConnection getUnvalidatedConnection(String url, Properties info)
            throws SQLException {
        if (!acceptsURL(url)) {
            return null;
        }
        if (info == null) {
            info = new Properties();
        }

        // Ensure that the ConnectionString and Properties are consistent.
        // Reuse the code getPropertyInfo to make sure the URI is properly set wrt the passed
        // Properties info value.
        Pair<ConnectionString, DriverPropertyInfo[]> p = getConnectionSettings(url, info);
        // Since the user is calling connect, we should throw a SQLException if we get a prompt back.
        if (p.right().length != 0) {
            // Inspect the return value to format the SQLException and throw the connection error
            throw new SQLException(reportMissingProperties(p.right()), CONNECTION_ERROR_SQLSTATE);
        }

        return createConnection(p.left(), info);
    }

    /**
     * Provides feedback regarding the missing properties.
     *
     * @param missingRequiredProperties The list of required properties a connection needs to be
     *     successful.
     * @return the format error message to return to the user.
     */
    private String reportMissingProperties(DriverPropertyInfo[] missingRequiredProperties) {
        List<String> propertyNames = new ArrayList<>();
        StringBuilder sb = new StringBuilder();
        sb.append("There are issues with your connection settings : ");
        for (DriverPropertyInfo info : missingRequiredProperties) {
            if (info.name.equals(USER)) {
                sb.append("Password specified without user. Please provide '");
                sb.append(USER);
                sb.append("' property value.\n");
            } else if (info.name.equals(PASSWORD)) {
                sb.append("User specified without password. Please provide '");
                sb.append(PASSWORD);
                sb.append("' property value.\n");
            } else if (info.name.equals(DATABASE.getPropertyName())) {
                sb.append("Mandatory property '");
                sb.append(DATABASE.getPropertyName());
                sb.append("' is missing.\n");
            } else {
                propertyNames.add(info.name);
            }
        }
        if (!propertyNames.isEmpty()) {
            sb.append("Unexpected driver property info : ");
            sb.append(String.join(", ", propertyNames));
            sb.append("\n");
        }

        return sb.toString();
    }

    private MongoConnection createConnection(ConnectionString cs, Properties info)
            throws SQLException {
        // Database from the properties must be present
        String database = info.getProperty(DATABASE.getPropertyName());

        // Default log level is OFF
        String logLevelVal = info.getProperty(LOG_LEVEL.getPropertyName(), Level.OFF.getName());
        Level logLevel;
        try {
            logLevel = Level.parse(logLevelVal.toUpperCase());
        } catch (IllegalArgumentException e) {
            throw new SQLException(
                    "Invalid "
                            + LOG_LEVEL.getPropertyName()
                            + " property value : "
                            + logLevelVal
                            + ". Valid values are : "
                            + LEVELS
                            + ".");
        }
        String logDirVal = info.getProperty(LOG_DIR.getPropertyName());
        if ((logDirVal != null) && LOG_TO_CONSOLE.equalsIgnoreCase(logDirVal.trim())) {
            // If logDir is "console" then remove the value since the logger
            // will default to a console handler if no logDir is specified
            logDirVal = null;
        }
        File logDir = (logDirVal == null) ? null : new File(logDirVal);
        if (logDir != null && !logDir.isDirectory()) {
            throw new SQLException(
                    "Invalid "
                            + LOG_DIR.getPropertyName()
                            + " property value : "
                            + logDirVal
                            + ". It must be a directory.");
        }
        String clientInfo = info.getProperty(CLIENT_INFO.getPropertyName());
        if (clientInfo != null && clientInfo.split("\\+").length != 2) {
            throw new SQLException(
                    "Invalid "
                            + CLIENT_INFO.getPropertyName()
                            + " property value : "
                            + clientInfo
                            + ". Expected format <name>+<version>.");
        }

        MongoConnectionProperties mongoConnectionProperties =
                new MongoConnectionProperties(cs, database, logLevel, logDir, clientInfo);
<<<<<<< HEAD
        System.out.println(mongoConnectionProperties);
        switch (dialect.toLowerCase()) {
            case MYSQL_DIALECT:
                return new MySQLConnection(
                        mongoConnectionProperties, info.getProperty(CONVERSION_MODE));
            case MONGOSQL_DIALECT:
                if (info.containsKey(CONVERSION_MODE)) {
                    throw new SQLException(
                            "Must not set"
                                    + CONVERSION_MODE
                                    + " if "
                                    + DIALECT
                                    + " is "
                                    + MONGOSQL_DIALECT);
                }
                return new MongoSQLConnection(mongoConnectionProperties);
            default:
                throw new SQLException(
                        "Invalid dialect "
                                + dialect
                                + ". Valid values are "
                                + MONGOSQL_DIALECT
                                + " and "
                                + MYSQL_DIALECT);
        }
=======

        return new MongoSQLConnection(mongoConnectionProperties);
>>>>>>> e727fd63
    }

    @Override
    public boolean acceptsURL(String url) throws SQLException {
        return url.startsWith(MONGODB_URL_PREFIX) || url.startsWith(MONGODB_SRV_URL_PREFIX);
    }

    @Override
    public DriverPropertyInfo[] getPropertyInfo(String url, java.util.Properties info)
            throws SQLException {
        Pair<ConnectionString, DriverPropertyInfo[]> p = getConnectionSettings(url, info);
        return p.right();
    }

    @Override
    public int getMajorVersion() {
        return 1;
    }

    @Override
    public int getMinorVersion() {
        return 0;
    }

    @Override
    public boolean jdbcCompliant() {
        return false;
    }

    // ------------------------- JDBC 4.1 -----------------------------------

    @Override
    public java.util.logging.Logger getParentLogger() throws SQLFeatureNotSupportedException {
        throw new SQLFeatureNotSupportedException();
    }

    // removePrefix removes a prefix from a String.
    private static String removePrefix(String prefix, String s) {
        if (s != null && prefix != null && s.startsWith(prefix)) {
            return s.substring(prefix.length());
        }
        return s;
    }

    private static class ParseResult {
        String user;
        char[] password;
        Properties normalizedOptions;

        ParseResult(String u, char[] p, Properties options) {
            user = u;
            password = p;
            normalizedOptions = options;
        }
    }

    // getConnectionString constructs a valid MongoDB connection string which will be used as an input to the mongoClient.
    // If there are required fields missing, those fields will be returned in DriverPropertyInfo[] with a null connectionString
    private Pair<ConnectionString, DriverPropertyInfo[]> getConnectionSettings(
            String url, Properties info) throws SQLException {
        if (info == null) {
            info = new Properties();
        }

        String actualURL = removePrefix(JDBC, url);
        ConnectionString originalConnectionString;
        try {
            originalConnectionString = new ConnectionString(actualURL);
        } catch (Exception e) {
            throw new SQLException(e);
        }

        String authDatabase = originalConnectionString.getDatabase();

        ParseResult result = normalizeConnectionOptions(originalConnectionString, info);
        String user = result.user;
        char[] password = result.password;

        List<DriverPropertyInfo> mandatoryConnectionProperties = new ArrayList<>();
        if (!info.containsKey(DATABASE.getPropertyName())
                || info.getProperty(DATABASE.getPropertyName()).isEmpty()) {
            // Missing required database used for querying (as opposed to the authentication
            // database which can be provided in the connection string)
            mandatoryConnectionProperties.add(
                    new DriverPropertyInfo(DATABASE.getPropertyName(), null));
        }

        if (user == null && password != null) {
            // user is null, but password is not, we must prompt for the user.
            // Note: The convention is actually to return DriverPropertyInfo objects
            // with null values, this is not a bug.
            mandatoryConnectionProperties.add(new DriverPropertyInfo(USER, null));
        }
        if (password == null && user != null) {
            // password is null, but user is not, we must prompt for the password.
            mandatoryConnectionProperties.add(new DriverPropertyInfo(PASSWORD, null));
        }

        // If mandatoryConnectionProperties is not empty, we stop here because we are missing connection information
        if (mandatoryConnectionProperties.size() > 0) {
            return new Pair<>(
                    null,
                    mandatoryConnectionProperties.toArray(
                            new DriverPropertyInfo[mandatoryConnectionProperties.size()]));
        }

        // If we are here, we must have all the required connection information. So we have a valid URI state,
        // go ahead and construct it and prompt for nothing.
        ConnectionString c =
                new ConnectionString(
                        buildNewURI(
                                originalConnectionString.getHosts(),
                                user,
                                password,
                                authDatabase,
                                result.normalizedOptions));
        return new Pair<>(c, new DriverPropertyInfo[] {});
    }

    private static interface NullCoalesce<T> {
        T coalesce(T left, T right);
    }

    // private helper function to abstract checking consistency between properties and the URI, and
    // grabbing the username, password and the consolidated connection arguments
    //
    // throws SQLException if url and options properties disagree on the value
    private static ParseResult normalizeConnectionOptions(
            ConnectionString clientURI, Properties info) throws SQLException {

        if (info == null) {
            info = new Properties();
        }
        // The coalesce function takes the first non-null argument, returning null only
        // if both arguments are null. The java type system requires us to write this twice,
        // once for each type we care about, unless we prefer to use Objects and cast, but I avoid
        // that.
        NullCoalesce<String> s =
                (left, right) -> {
                    if (left == null) {
                        return right;
                    }
                    return left;
                };

        NullCoalesce<char[]> c =
                (left, right) -> {
                    if (left == null) {
                        return right;
                    }
                    return left;
                };

        // grab the user and password from the URI.
        String uriUser = clientURI.getUsername();
        char[] uriPWD = clientURI.getPassword();
        String propertyUser = info.getProperty(USER);
        String propertyPWDStr = info.getProperty(PASSWORD);
        char[] propertyPWD = propertyPWDStr != null ? propertyPWDStr.toCharArray() : null;
        // handle disagreements on user.
        if (uriUser != null && propertyUser != null && !uriUser.equals(propertyUser)) {
            throw new SQLException(
                    "uri and properties disagree on user: '"
                            + uriUser
                            + ", and "
                            + propertyUser
                            + " respectively");
        }
        // set the user
        String user = s.coalesce(uriUser, propertyUser);
        if (user != null) {
            // Make sure the `info` reflects the URL for USER because MongoDatabaseMetaData needs to
            // know this.
            info.setProperty(USER, user);
        }
        // handle disagreements on password.
        if (uriPWD != null && propertyPWD != null && !Arrays.equals(uriPWD, propertyPWD)) {
            throw new SQLException("uri and properties disagree on password");
        }
        // set the password
        char[] password = c.coalesce(uriPWD, propertyPWD);

        String optionString = null;
        String[] optionSplit =
                clientURI
                        .getConnectionString()
                        .split("[?]"); // split takes a regexp and '?' is a metachar.
        if (optionSplit.length > 1) {
            optionString = optionSplit[1];
        }

        Properties options = new Properties();
        if (optionString != null) {
            String[] optionStrs = optionString.split("&");
            for (String optionStr : optionStrs) {
                String[] kv = optionStr.split("=");
                if (kv.length != 2) {
                    throw new SQLException("Option String is not valid");
                }
                String normalizedKey = kv[0].toLowerCase();
                if (normalizedKey.equals(USER) || normalizedKey.equals(PASSWORD)) {
                    continue;
                }
                options.put(normalizedKey, kv[1]);
            }
        }

        for (String key : info.stringPropertyNames()) {
            String normalizedKey = key.toLowerCase();
            // Only add keys which are part of the standard MongoDB URI (except user and password) and skip JDBC specific properties which can't be specified via the connection string'
            if (normalizedKey.equals(USER)
                    || normalizedKey.equals(PASSWORD)
                    || isMongoJDBCProperty(normalizedKey)) {
                continue;
            }
            String val = info.getProperty(key);
            if (options.containsKey(normalizedKey)) {
                if (!options.getProperty(normalizedKey).equals(val)) {
                    throw new SQLException("uri and properties disagree on " + key);
                }
            } else {
                options.setProperty(normalizedKey, val);
            }
        }

        return new ParseResult(user, password, options);
    }

    // This is just a clean abstraction around URLEncode.
    private static String sqlURLEncode(String item) throws SQLException {
        try {
            return URLEncoder.encode(item, "utf-8");
        } catch (Exception e) {
            throw new SQLException(e);
        }
    }

    /**
     * Return true if the given key is a JDBC specific property, false otherwise.
     *
     * @param key The key to check.
     * @return true if the given key is a JDBC specific property, false otherwise.
     */
    private static boolean isMongoJDBCProperty(String key) {
        return Stream.of(MongoJDBCProperty.values())
                .anyMatch(v -> v.getPropertyName().equalsIgnoreCase(key));
    }

    /**
     * This function builds a new uri from the original clientURI, adding user, password, options,
     * and database, if necessary.
     *
     * @param hosts the list of MongoDB host names
     * @param user the auth username
     * @param password the auth password
     * @param authDatabase the authentication database to use if authSource option is not specified
     * @param options the consolidated tag/value pairs from the url query string and connection
     *     arguments user provided,
     */
    private static String buildNewURI(
            List<String> hosts,
            String user,
            char[] password,
            String authDatabase,
            Properties options)
            throws SQLException {
        // The returned URI should be of the following format:
        //"mongodb://[user:password@]host1[:port1][,host2[:port2],...[,hostN[:portN]]][/[authDatabase][?options]]")
        String ret = "mongodb://";
        if (user != null) {
            // Note: if user is not null, we already know that password must also be not null.
            ret += sqlURLEncode(user) + ":" + sqlURLEncode(String.valueOf(password)) + "@";
        }
        // Now add hosts.
        ret += String.join(",", hosts);
        // Now add authDatabase, if necessary.
        if (authDatabase != null) {
            ret += "/" + sqlURLEncode(authDatabase);
        } else {
            ret += "/";
        }

        StringBuilder buff = new StringBuilder();
        if (options != null) {
            for (String key : options.stringPropertyNames()) {
<<<<<<< HEAD
                if (!key.equals(USER)
                        && !key.equals(PASSWORD)
                        && !key.equals(CONVERSION_MODE)
                        && !key.equals(DATABASE.getPropertyName())) {
=======
                if (!key.equals(USER) && !key.equals(PASSWORD) && !key.equals(DATABASE)) {
>>>>>>> e727fd63
                    if (buff.length() > 0) {
                        buff.append("&");
                    }
                    try {
                        buff.append(key)
                                .append("=")
                                .append(URLEncoder.encode(options.getProperty(key), "utf-8"));
                    } catch (UnsupportedEncodingException e) {
                        throw new SQLException(e);
                    }
                }
            }
        }
        if (buff.length() > 0) {
            ret += "?" + buff.toString();
        }
        return ret;
    }
}<|MERGE_RESOLUTION|>--- conflicted
+++ resolved
@@ -84,19 +84,6 @@
     static final String MONGODB_SRV_URL_PREFIX = JDBC + "mongodb+srv:";
     public static final String USER = "user";
     public static final String PASSWORD = "password";
-<<<<<<< HEAD
-    static final String CONVERSION_MODE = "conversionMode";
-    // database is the database to switch to.
-    static final String DIALECT = "dialect";
-    static final String MYSQL_DIALECT = "mysql";
-    static final String MONGOSQL_DIALECT = "mongosql";
-=======
-    public static final String CLIENT_INFO = "clientInfo";
-    // database is the database to switch to.
-    public static final String DATABASE = "database";
-    public static final String LOG_LEVEL = "LogLevel";
-    public static final String LOG_DIR = "LogDir";
->>>>>>> e727fd63
     static final String MONGOSQL_DB_PRODUCT_NAME = "MongoDB Atlas";
     static final String MONGOSQL_DRIVER_NAME =
             MONGOSQL_DB_PRODUCT_NAME + " SQL interface JDBC Driver";
@@ -295,36 +282,8 @@
 
         MongoConnectionProperties mongoConnectionProperties =
                 new MongoConnectionProperties(cs, database, logLevel, logDir, clientInfo);
-<<<<<<< HEAD
-        System.out.println(mongoConnectionProperties);
-        switch (dialect.toLowerCase()) {
-            case MYSQL_DIALECT:
-                return new MySQLConnection(
-                        mongoConnectionProperties, info.getProperty(CONVERSION_MODE));
-            case MONGOSQL_DIALECT:
-                if (info.containsKey(CONVERSION_MODE)) {
-                    throw new SQLException(
-                            "Must not set"
-                                    + CONVERSION_MODE
-                                    + " if "
-                                    + DIALECT
-                                    + " is "
-                                    + MONGOSQL_DIALECT);
-                }
-                return new MongoSQLConnection(mongoConnectionProperties);
-            default:
-                throw new SQLException(
-                        "Invalid dialect "
-                                + dialect
-                                + ". Valid values are "
-                                + MONGOSQL_DIALECT
-                                + " and "
-                                + MYSQL_DIALECT);
-        }
-=======
 
         return new MongoSQLConnection(mongoConnectionProperties);
->>>>>>> e727fd63
     }
 
     @Override
@@ -534,10 +493,7 @@
 
         for (String key : info.stringPropertyNames()) {
             String normalizedKey = key.toLowerCase();
-            // Only add keys which are part of the standard MongoDB URI (except user and password) and skip JDBC specific properties which can't be specified via the connection string'
-            if (normalizedKey.equals(USER)
-                    || normalizedKey.equals(PASSWORD)
-                    || isMongoJDBCProperty(normalizedKey)) {
+            if (normalizedKey.equals(USER) || normalizedKey.equals(PASSWORD)) {
                 continue;
             }
             String val = info.getProperty(key);
@@ -610,14 +566,10 @@
         StringBuilder buff = new StringBuilder();
         if (options != null) {
             for (String key : options.stringPropertyNames()) {
-<<<<<<< HEAD
-                if (!key.equals(USER)
-                        && !key.equals(PASSWORD)
-                        && !key.equals(CONVERSION_MODE)
-                        && !key.equals(DATABASE.getPropertyName())) {
-=======
-                if (!key.equals(USER) && !key.equals(PASSWORD) && !key.equals(DATABASE)) {
->>>>>>> e727fd63
+
+                // Only add keys which are part of the standard MongoDB URI (except user and password) and skip JDBC
+                // //specific properties which can't be specified via the connection string
+                if (!key.equals(USER) && !key.equals(PASSWORD) && !isMongoJDBCProperty(key)) {
                     if (buff.length() > 0) {
                         buff.append("&");
                     }
