--- conflicted
+++ resolved
@@ -19,20 +19,9 @@
         }
     }
 
-<<<<<<< HEAD
-    public String getDatasource(String columnLabel) {
-        throw new RuntimeException("TODO");
-    }
-
-    @Override
-    public int getColumnCount() throws SQLException {
-        throw new SQLFeatureNotSupportedException("TODO");
-    }
-=======
     private static class DatasourceAndIndex {
         String datasource;
         int index;
->>>>>>> e11b4020
 
         DatasourceAndIndex(String datasource, int index) {
             this.datasource = datasource;
