package com.mongodb.jdbc;

import java.sql.Connection;
import java.sql.DatabaseMetaData;
import java.sql.ResultSet;
import java.sql.RowIdLifetime;
import java.sql.SQLException;
import java.sql.Types;
import java.util.HashMap;
import org.bson.BsonInt32;
import org.bson.BsonNull;
import org.bson.BsonValue;

public abstract class MongoDatabaseMetaData implements DatabaseMetaData {
    protected MongoConnection conn;
    protected String serverVersion;

    protected static final String PROCEDURE_CAT = "PROCEDURE_CAT";
    protected static final String PROCEDURE_SCHEM = "PROCEDURE_SCHEM";
    protected static final String PROCEDURE_NAME = "PROCEDURE_NAME";
    protected static final String PROCEDURE_TYPE = "PROCEDURE_TYPE";
    protected static final String REMARKS = "REMARKS";
    protected static final String SPECIFIC_NAME = "SPECIFIC_NAME";
    protected static final String FUNCTION_CAT = "FUNCTION_CAT";
    protected static final String FUNCTION_SCHEM = "FUNCTION_SCHEM";
    protected static final String FUNCTION_NAME = "FUNCTION_NAME";
    protected static final String FUNCTION_TYPE = "FUNCTION_TYPE";

    protected static final String COLUMN_NAME = "COLUMN_NAME";
    protected static final String COLUMN_TYPE = "COLUMN_TYPE";
    protected static final String DATA_TYPE = "DATA_TYPE";
    protected static final String TYPE_NAME = "TYPE_NAME";
    protected static final String PRECISION = "PRECISION";
    protected static final String LENGTH = "LENGTH";
    protected static final String SCALE = "SCALE";
    protected static final String RADIX = "RADIX";
    protected static final String NULLABLE = "NULLABLE";
    protected static final String COLUMN_DEF = "COLUMN_DEF";
    protected static final String SQL_DATA_TYPE = "SQL_DATA_TYPE";
    protected static final String SQL_DATETIME_SUB = "SQL_DATETIME_SUB";
    protected static final String CHAR_OCTET_LENGTH = "CHAR_OCTET_LENGTH";
    protected static final String ORDINAL_POSITION = "ORDINAL_POSITION";
    protected static final String IS_NULLABLE = "IS_NULLABLE";

    protected static final String TABLE_SCHEM = "TABLE_SCHEM";
    protected static final String TABLE_CATALOG = "TABLE_CATALOG";

    protected static final String SCOPE = "SCOPE";
    protected static final String COLUMN_SIZE = "COLUMN_SIZE";
    protected static final String BUFFER_LENGTH = "BUFFER_LENGTH";
    protected static final String DECIMAL_DIGITS = "DECIMAL_DIGITS";
    protected static final String PSEUDO_COLUMN = "PSEUDO_COLUMN";

    protected static final String PKTABLE_CAT = "PKTABLE_CAT";
    protected static final String PKTABLE_SCHEM = "PKTABLE_SCHEM";
    protected static final String PKTABLE_NAME = "PKTABLE_NAME";
    protected static final String PKCOLUMN_NAME = "PKCOLUMN_NAME";
    protected static final String FKTABLE_CAT = "FKTABLE_CAT";
    protected static final String FKTABLE_SCHEM = "FKTABLE_SCHEM";
    protected static final String FKTABLE_NAME = "FKTABLE_NAME";
    protected static final String FKCOLUMN_NAME = "FKCOLUMN_NAME";
    protected static final String KEY_SEQ = "KEY_SEQ";
    protected static final String UPDATE_RULE = "UPDATE_RULE";
    protected static final String DELETE_RULE = "DELETE_RULE";
    protected static final String FK_NAME = "FK_NAME";
    protected static final String PK_NAME = "PK_NAME";
    protected static final String DEFERRABILITY = "DEFERRABILITY";

    protected static final String TYPE_CAT = "TYPE_CAT";
    protected static final String TYPE_SCHEM = "TYPE_SCHEM";
    protected static final String CLASS_NAME = "CLASS_NAME";
    protected static final String BASE_TYPE = "BASE_TYPE";

    protected static final String SUPERTYPE_CAT = "SUPERTYPE_CAT";
    protected static final String SUPERTYPE_SCHEM = "SUPERTYPE_SCHEM";
    protected static final String SUPERTYPE_NAME = "SUPERTYPE_NAME";

    protected static final String TABLE_CAT = "TABLE_CAT";
    protected static final String TABLE_NAME = "TABLE_NAME";
    protected static final String SUPERTABLE_NAME = "SUPERTABLE_NAME";

    protected static final String ATTR_NAME = "ATTR_NAME";
    protected static final String ATTR_TYPE_NAME = "ATTR_TYPE_NAME";
    protected static final String ATTR_SIZE = "ATTR_SIZE";
    protected static final String NUM_PREC_RADIX = "NUM_PREC_RADIX";
    protected static final String ATTR_DEF = "ATTR_DEF";
    protected static final String SCOPE_CATALOG = "SCOPE_CATALOG";
    protected static final String SCOPE_SCHEMA = "SCOPE_SCHEMA";
    protected static final String SCOPE_TABLE = "SCOPE_TABLE";
    protected static final String SOURCE_DATA_TYPE = "SOURCE_DATA_TYPE";

    protected static final String COLUMN_USAGE = "COLUMN_USAGE";

    protected static final String BSON_STRING_TYPE_NAME = "string";
    protected static final String BSON_INT_TYPE_NAME = "int";

    public MongoDatabaseMetaData(MongoConnection conn) {
        this.conn = conn;
    }

    public static String escapeString(String value) {
        String escaped = value.replace("'", "''");
        return escaped.replace("\\", "\\\\");
    }

    public static String toJavaPattern(String sqlPattern) {
        return sqlPattern.replaceAll("%", ".*").replaceAll("_", ".");
    }

    // Actual max size is 16777216, we reserve 216 for other bits of encoding,
    // since this value is used to set limits on literals and field names.
    // This is arbitrary and conservative.
    static final int APPROXIMATE_DOC_SIZE = 16777000;

    //----------------------------------------------------------------------
    // First, a variety of minor information about the target database.
    @Override
    public boolean allProceduresAreCallable() throws SQLException {
        return true;
    }

    @Override
    public boolean allTablesAreSelectable() throws SQLException {
        return true;
    }

    @Override
    public String getURL() throws SQLException {
        return conn.getURL();
    }

    @Override
    public String getUserName() throws SQLException {
        return conn.getUser();
    }

    @Override
    public boolean isReadOnly() throws SQLException {
        return true; // we are only read-only for now.
    }

    @Override
    public boolean nullsAreSortedHigh() throws SQLException {
        return false; // missing and NULL < all other values
    }

    @Override
    public boolean nullsAreSortedLow() throws SQLException {
        return true; // missing and NULL < all other values
    }

    @Override
    public boolean nullsAreSortedAtStart() throws SQLException {
        return false; // missing and NULL < all other values
    }

    @Override
    public boolean nullsAreSortedAtEnd() throws SQLException {
        return false; // missing and NULL < all other values
    }

    @Override
    public String getDatabaseProductName() throws SQLException {
        return "MongoDB Atlas Data Lake";
    }

    @Override
    public String getDatabaseProductVersion() throws SQLException {
        if (serverVersion != null) {
            return serverVersion;
        }
        serverVersion = conn.getServerVersion();
        return serverVersion;
    }

    @Override
    public String getDriverName() throws SQLException {
        return "MongoDB Atlas Data Lake JDBC Driver";
    }

    @Override
    public String getDriverVersion() throws SQLException {
        return MongoDriver.VERSION;
    }

    @Override
    public int getDriverMajorVersion() {
        return MongoDriver.MAJOR_VERSION;
    }

    @Override
    public int getDriverMinorVersion() {
        return MongoDriver.MINOR_VERSION;
    }

    @Override
    public boolean usesLocalFiles() throws SQLException {
        // No files are local on Atlas Data Lake
        return false;
    }

    @Override
    public boolean usesLocalFilePerTable() throws SQLException {
        // No files are local on Atlas Data Lake
        return false;
    }

    @Override
    public boolean supportsMixedCaseIdentifiers() throws SQLException {
        return true;
    }

    @Override
    public boolean storesUpperCaseIdentifiers() throws SQLException {
        return false;
    }

    @Override
    public boolean storesLowerCaseIdentifiers() throws SQLException {
        return false;
    }

    @Override
    public boolean storesMixedCaseIdentifiers() throws SQLException {
        return supportsMixedCaseIdentifiers();
    }

    @Override
    public boolean supportsMixedCaseQuotedIdentifiers() throws SQLException {
        return true;
    }

    @Override
    public boolean storesUpperCaseQuotedIdentifiers() throws SQLException {
        return false;
    }

    @Override
    public boolean storesLowerCaseQuotedIdentifiers() throws SQLException {
        return false;
    }

    @Override
    public boolean storesMixedCaseQuotedIdentifiers() throws SQLException {
        return true;
    }

    @Override
    public String getIdentifierQuoteString() throws SQLException {
        return "`";
    }

    @Override
    public String getSearchStringEscape() throws SQLException {
        return "\\";
    }

    @Override
    public String getExtraNameCharacters() throws SQLException {
        // Retrieves all the "extra" characters that can be used in unquoted identifier names (those beyond a-z, A-Z, 0-9 and _).
        return "";
    }

    //--------------------------------------------------------------------
    // Functions describing which features are supported.

    @Override
    public boolean supportsAlterTableWithAddColumn() throws SQLException {
        return false;
    }

    @Override
    public boolean supportsAlterTableWithDropColumn() throws SQLException {
        return false;
    }

    @Override
    public boolean supportsColumnAliasing() throws SQLException {
        return true;
    }

    @Override
    public boolean nullPlusNonNullIsNull() throws SQLException {
        return true;
    }

    @Override
    public boolean supportsConvert() throws SQLException {
        return true;
    }

    @Override
    public boolean supportsConvert(int fromType, int toType) throws SQLException {
        switch (toType) {
            case Types.ARRAY:
                return false;
            case Types.BLOB:
            case Types.BINARY:
            case Types.BIT:
            case Types.TIMESTAMP:
            case Types.DECIMAL:
            case Types.DOUBLE:
            case Types.INTEGER:
            case Types.LONGVARCHAR:
            case Types.NULL:
                return true;
        }
        return false;
    }

    @Override
    public boolean supportsTableCorrelationNames() throws SQLException {
        return true;
    }

    @Override
    public boolean supportsDifferentTableCorrelationNames() throws SQLException {
        return false;
    }

    @Override
    public boolean supportsExpressionsInOrderBy() throws SQLException {
        return true;
    }

    @Override
    public boolean supportsOrderByUnrelated() throws SQLException {
        return true;
    }

    @Override
    public boolean supportsGroupBy() throws SQLException {
        return true;
    }

    @Override
    public boolean supportsGroupByUnrelated() throws SQLException {
        return true;
    }

    @Override
    public boolean supportsGroupByBeyondSelect() throws SQLException {
        return true;
    }

    @Override
    public boolean supportsLikeEscapeClause() throws SQLException {
        return true;
    }

    @Override
    public boolean supportsMultipleResultSets() throws SQLException {
        return false;
    }

    @Override
    public boolean supportsMultipleTransactions() throws SQLException {
        // We don't support transactions for now.
        return false;
    }

    @Override
    public boolean supportsNonNullableColumns() throws SQLException {
        return false;
    }

    @Override
    public boolean supportsMinimumSQLGrammar() throws SQLException {
        // If this isn't true, it's a bug.
        return true;
    }

    @Override
    public boolean supportsCoreSQLGrammar() throws SQLException {
        // If this isn't true, it's a bug.
        return true;
    }

    @Override
    public boolean supportsExtendedSQLGrammar() throws SQLException {
        return false;
    }

    @Override
    public boolean supportsANSI92EntryLevelSQL() throws SQLException {
        // If it does not, this is a bug.
        return true;
    }

    @Override
    public boolean supportsANSI92IntermediateSQL() throws SQLException {
        // If it does not, this is a bug.
        return true;
    }

    @Override
    public boolean supportsANSI92FullSQL() throws SQLException {
        return true;
    }

    @Override
    public boolean supportsIntegrityEnhancementFacility() throws SQLException {
        return false;
    }

    @Override
    public boolean supportsOuterJoins() throws SQLException {
        return true;
    }

    @Override
    public boolean supportsFullOuterJoins() throws SQLException {
        return false;
    }

    @Override
    public boolean supportsLimitedOuterJoins() throws SQLException {
        return false;
    }

    @Override
    public String getSchemaTerm() throws SQLException {
        // We do not support schemata.
        return "schema";
    }

    @Override
    public String getProcedureTerm() throws SQLException {
        // We do not support procedures.
        return "procedure";
    }

    @Override
    public String getCatalogTerm() throws SQLException {
        return "database";
    }

    @Override
    public boolean isCatalogAtStart() throws SQLException {
        return true;
    }

    @Override
    public String getCatalogSeparator() throws SQLException {
        return ".";
    }

    @Override
    public boolean supportsSchemasInDataManipulation() throws SQLException {
        return false;
    }

    @Override
    public boolean supportsSchemasInProcedureCalls() throws SQLException {
        return false;
    }

    @Override
    public boolean supportsSchemasInTableDefinitions() throws SQLException {
        return false;
    }

    @Override
    public boolean supportsSchemasInIndexDefinitions() throws SQLException {
        return false;
    }

    @Override
    public boolean supportsSchemasInPrivilegeDefinitions() throws SQLException {
        return false;
    }

    @Override
    public boolean supportsCatalogsInDataManipulation() throws SQLException {
        // at least when we support data manipulation calls. Also A => B and !A ==> true.
        return true;
    }

    @Override
    public boolean supportsCatalogsInProcedureCalls() throws SQLException {
        // at least when we support data manipulation calls. Also A => B and !A ==> true.
        return true;
    }

    @Override
    public boolean supportsCatalogsInTableDefinitions() throws SQLException {
        // at least when we support data manipulation calls. Also A => B and !A ==> true.
        return true;
    }

    @Override
    public boolean supportsCatalogsInIndexDefinitions() throws SQLException {
        // at least when we support data manipulation calls. Also A => B and !A ==> true.
        return true;
    }

    @Override
    public boolean supportsCatalogsInPrivilegeDefinitions() throws SQLException {
        // at least when we support data manipulation calls. Also A => B and !A ==> true.
        return true;
    }

    @Override
    public boolean supportsPositionedDelete() throws SQLException {
        return false;
    }

    @Override
    public boolean supportsPositionedUpdate() throws SQLException {
        return false;
    }

    @Override
    public boolean supportsSelectForUpdate() throws SQLException {
        return false;
    }

    @Override
    public boolean supportsStoredProcedures() throws SQLException {
        return false;
    }

    @Override
    public boolean supportsSubqueriesInComparisons() throws SQLException {
        return true;
    }

    @Override
    public boolean supportsSubqueriesInExists() throws SQLException {
        return true;
    }

    @Override
    public boolean supportsSubqueriesInIns() throws SQLException {
        return true;
    }

    @Override
    public boolean supportsSubqueriesInQuantifieds() throws SQLException {
        return true;
    }

    @Override
    public boolean supportsCorrelatedSubqueries() throws SQLException {
        return true;
    }

    @Override
    public boolean supportsUnion() throws SQLException {
        return true;
    }

    @Override
    public boolean supportsUnionAll() throws SQLException {
        return true;
    }

    @Override
    public boolean supportsOpenCursorsAcrossCommit() throws SQLException {
        // Though we don't support commit.
        return true;
    }

    @Override
    public boolean supportsOpenCursorsAcrossRollback() throws SQLException {
        // Though we don't support rollback.
        return true;
    }

    @Override
    public boolean supportsOpenStatementsAcrossCommit() throws SQLException {
        // Though we don't support commit.
        return true;
    }

    @Override
    public boolean supportsOpenStatementsAcrossRollback() throws SQLException {
        // Though we don't support rollback.
        return true;
    }

    //----------------------------------------------------------------------
    // The following group of methods exposes various limitations
    // based on the target database with the current driver.
    // Unless otherwise specified, a result of zero means there is no
    // limit, or the limit is not known.
    @Override
    public int getMaxBinaryLiteralLength() throws SQLException {
        return APPROXIMATE_DOC_SIZE;
    }

    @Override
    public int getMaxCharLiteralLength() throws SQLException {
        return APPROXIMATE_DOC_SIZE;
    }

    @Override
    public int getMaxColumnNameLength() throws SQLException {
        return APPROXIMATE_DOC_SIZE;
    }

    @Override
    public int getMaxColumnsInGroupBy() throws SQLException {
        // No specific max size, though it would be limited by max document size.
        return 0;
    }

    @Override
    public int getMaxColumnsInIndex() throws SQLException {
        // MongoDB has no limit in 4.2+. Datalake doesn't support indexes, yet,
        // but returning 0 is fine.
        return 0;
    }

    @Override
    public int getMaxColumnsInOrderBy() throws SQLException {
        // The only limit would be based on document size.
        return 0;
    }

    @Override
    public int getMaxColumnsInSelect() throws SQLException {
        // The only limit would be based on document size.
        return 0;
    }

    @Override
    public int getMaxColumnsInTable() throws SQLException {
        return 0;
    }

    @Override
    public int getMaxConnections() throws SQLException {
        return 0;
    }

    @Override
    public int getMaxCursorNameLength() throws SQLException {
        return 0;
    }

    @Override
    public int getMaxIndexLength() throws SQLException {
        return 0;
    }

    @Override
    public int getMaxSchemaNameLength() throws SQLException {
        return 0;
    }

    @Override
    public int getMaxProcedureNameLength() throws SQLException {
        return 0;
    }

    @Override
    public int getMaxCatalogNameLength() throws SQLException {
        return 255;
    }

    @Override
    public int getMaxRowSize() throws SQLException {
        return APPROXIMATE_DOC_SIZE;
    }

    @Override
    public boolean doesMaxRowSizeIncludeBlobs() throws SQLException {
        return true;
    }

    @Override
    public int getMaxStatementLength() throws SQLException {
        return APPROXIMATE_DOC_SIZE;
    }

    @Override
    public int getMaxStatements() throws SQLException {
        return 0;
    }

    @Override
    public int getMaxTableNameLength() throws SQLException {
        return APPROXIMATE_DOC_SIZE;
    }

    @Override
    public int getMaxTablesInSelect() throws SQLException {
        return 0;
    }

    @Override
    public int getMaxUserNameLength() throws SQLException {
        return APPROXIMATE_DOC_SIZE;
    }

    //----------------------------------------------------------------------

    @Override
    public int getDefaultTransactionIsolation() throws SQLException {
        return java.sql.Connection.TRANSACTION_NONE;
    }

    @Override
    public boolean supportsTransactions() throws SQLException {
        return false;
    }

    @Override
    public boolean supportsTransactionIsolationLevel(int level) throws SQLException {
        return level == java.sql.Connection.TRANSACTION_NONE;
    }

    @Override
    public boolean supportsDataDefinitionAndDataManipulationTransactions() throws SQLException {
        // at least when we support data manipulation calls. Also A => B and !A ==> true.
        return true;
    }

    @Override
    public boolean supportsDataManipulationTransactionsOnly() throws SQLException {
        return false;
    }

    @Override
    public boolean dataDefinitionCausesTransactionCommit() throws SQLException {
        return false;
    }

    @Override
    public boolean dataDefinitionIgnoredInTransactions() throws SQLException {
        return false;
    }

    public static String[] typeNames =
            new String[] {
                "null",
                "document",
                "binData",
                "numeric",
                "string",
                // Keep this for now or Tableau cannot figure out the types properly.
                "varchar",
                "long",
                // Keep this for now or Tableau cannot figure out the types properly.
                "bigint",
                "tinyint",
                "int",
                "datetime",
                "date",
                "double",
                "decimal",
            };

    public static final HashMap<String, Integer> typeNums = new HashMap<>();
    public static final HashMap<String, Integer> typePrecs = new HashMap<>();
    public static final HashMap<String, Integer> typeScales = new HashMap<>();
    public static final HashMap<String, Integer> typeBytes = new HashMap<>();

    static {
        for (String name : typeNames) {
            typeNums.put(name, typeNum(name));
            typePrecs.put(name, typePrec(name));
            typeScales.put(name, typeScale(name));
            typeBytes.put(name, typeBytes(name));
        }
    }

    public static int typeNum(String typeName) {
        if (typeName == null) {
            return Types.NULL;
        }
        switch (typeName) {
            case "null":
                return Types.NULL;
            case "bool":
                return Types.BIT;
            case "document":
                return Types.NULL;
            case "binData":
                return Types.BINARY;
            case "numeric":
                return Types.NUMERIC;
            case "string":
            case "varchar":
                return Types.LONGVARCHAR;
            case "long":
            case "int":
            case "bigint":
            case "tinyint":
                return Types.INTEGER;
            case "date":
            case "datetime":
                return Types.TIMESTAMP;
            case "double":
                return Types.DOUBLE;
            case "decimal":
                return Types.DECIMAL;
        }
        return 0;
    }

    public static Integer typePrec(String typeName) {
        if (typeName == null) {
            return 0;
        }
        switch (typeName) {
            case "numeric":
                return 34;
            case "double":
                return 15;
            case "long":
            case "bigint":
                return 19;
            case "int":
                return 10;
            case "decimal":
                return 34;
        }
        return 0;
    }

    public static Integer typeScale(String typeName) {
        if (typeName == null) {
            return 0;
        }
        switch (typeName) {
            case "numeric":
                return 34;
            case "double":
                return 15;
            case "decimal":
                return 34;
        }
        return null;
    }

    public static Integer typeBytes(String typeName) {
        if (typeName == null) {
            return 0;
        }
        switch (typeName) {
            case "numeric":
                return 16;
            case "double":
                return 8;
            case "long":
            case "bigint":
            case "date":
            case "datatime":
                return 8;
            case "int":
                return 4;
            case "decimal":
                return 16;
            case "tinyint":
            case "bool":
                return 1;
        }
        return null;
    }

    public static Integer typeRadix(String typeName) {
        if (typeName == null) {
            return 0;
        }
        switch (typeName) {
            case "numeric":
                return 10;
            case "double":
                return 2;
            case "long":
            case "bigint":
                return 2;
            case "int":
                return 2;
            case "decimal":
                return 10;
        }
        return 0;
    }

    protected String getTypeCase(String col, HashMap<String, Integer> outs) {
        StringBuilder ret = new StringBuilder("case ");
        ret.append(col);
        ret.append("\n");
        for (String name : typeNames) {
            Integer out = outs.get(name);
            String range = out == null ? "NULL" : out.toString();
            ret.append("when ");
            ret.append("'");
            ret.append(name);
            ret.append("' then ");
            ret.append(range);
            ret.append(" \n");
        }
        ret.append("end");
        return ret.toString();
    }

    protected String getDataTypeNumCase(String col) {
        return getTypeCase(col, typeNums);
    }

    protected String getDataTypePrecCase(String col) {
        return getTypeCase(col, typePrecs);
    }

    protected String getDataTypeScaleCase(String col) {
        return getTypeCase(col, typeScales);
    }

    protected String getDataTypeBytesCase(String col) {
        return getTypeCase(col, typeBytes);
    }

    //--------------------------JDBC 2.0-----------------------------
    @Override
    public boolean supportsResultSetType(int type) throws SQLException {
        return type == ResultSet.TYPE_FORWARD_ONLY;
    }

    @Override
    public boolean supportsResultSetConcurrency(int type, int concurrency) throws SQLException {
        return type == ResultSet.TYPE_FORWARD_ONLY && concurrency == ResultSet.CONCUR_READ_ONLY;
    }

    @Override
    public boolean ownUpdatesAreVisible(int type) throws SQLException {
        // We do not have updates.
        return false;
    }

    @Override
    public boolean ownDeletesAreVisible(int type) throws SQLException {
        // We do not have deletes.
        return false;
    }

    @Override
    public boolean ownInsertsAreVisible(int type) throws SQLException {
        // We do not have inserts.
        return false;
    }

    @Override
    public boolean othersUpdatesAreVisible(int type) throws SQLException {
        // We do not have updates.
        return false;
    }

    @Override
    public boolean othersDeletesAreVisible(int type) throws SQLException {
        // We do not have deletes.
        return false;
    }

    @Override
    public boolean othersInsertsAreVisible(int type) throws SQLException {
        // We do not have inserts.
        return false;
    }

    @Override
    public boolean updatesAreDetected(int type) throws SQLException {
        // We do not have updates.
        return false;
    }

    @Override
    public boolean deletesAreDetected(int type) throws SQLException {
        // We do not have deletes.
        return false;
    }

    @Override
    public boolean insertsAreDetected(int type) throws SQLException {
        // We do not have inserts.
        return false;
    }

    @Override
    public boolean supportsBatchUpdates() throws SQLException {
        // We do not have updates.
        return false;
    }

    @Override
    public Connection getConnection() throws SQLException {
        return conn;
    }

    // ------------------- JDBC 3.0 -------------------------

    @Override
    public boolean supportsSavepoints() throws SQLException {
        return false;
    }

    @Override
    public boolean supportsNamedParameters() throws SQLException {
        return false;
    }

    @Override
    public boolean supportsMultipleOpenResults() throws SQLException {
        return false;
    }

    @Override
    public boolean supportsGetGeneratedKeys() throws SQLException {
        // This is related to keys generated automatically on inserts,
        // and we do not support inserts.
        return false;
    }

    @Override
    public boolean supportsResultSetHoldability(int holdability) throws SQLException {
        return false;
    }

    @Override
    public int getResultSetHoldability() throws SQLException {
        return ResultSet.HOLD_CURSORS_OVER_COMMIT;
    }

    @Override
    public int getDatabaseMajorVersion() throws SQLException {
        return MongoDriver.MAJOR_VERSION;
    }

    @Override
    public int getDatabaseMinorVersion() throws SQLException {
        return MongoDriver.MINOR_VERSION;
    }

    @Override
    public int getJDBCMajorVersion() throws SQLException {
        return 4;
    }

    @Override
    public int getJDBCMinorVersion() throws SQLException {
        return 2;
    }

    @Override
    public int getSQLStateType() throws SQLException {
        // This is what postgres returns.
        return sqlStateSQL;
    }

    @Override
    public boolean locatorsUpdateCopy() throws SQLException {
        // It does not matter what return here. But we don't have locators
        // or allow them to be updated.
        return false;
    }

    @Override
    public boolean supportsStatementPooling() throws SQLException {
        return false;
    }

    //------------------------- JDBC 4.0 -----------------------------------

    @Override
    public RowIdLifetime getRowIdLifetime() throws SQLException {
        return RowIdLifetime.ROWID_UNSUPPORTED;
    }

    @Override
    public boolean supportsStoredFunctionsUsingCallSyntax() throws SQLException {
        // This is related to using stored procedure escape syntax, which we do not support.
        return false;
    }

    @Override
    public boolean autoCommitFailureClosesAllResultSets() throws SQLException {
        // No writes.
        return false;
    }

    protected BsonValue bsonInt32(Integer i) {
        if (i == null) {
            return new BsonNull();
        }
        return new BsonInt32(i);
    }

<<<<<<< HEAD
    protected MongoResultDoc getFunctionColumnMetaDoc() {
        MongoResultDoc metaDoc = new MongoResultDoc();
        metaDoc.columns = new ArrayList<>(17);
        metaDoc.columns.add(new Column("", "", "", "FUNCTION_CAT", "FUNCTION_CAT", "string"));
        metaDoc.columns.add(new Column("", "", "", "FUNCTION_SCHEM", "FUNCTION_SCHEM", "string"));
        metaDoc.columns.add(new Column("", "", "", "FUNCTION_NAME", "FUNCTION_NAME", "string"));
        metaDoc.columns.add(new Column("", "", "", "COLUMN_NAME", "COLUMN_NAME", "string"));
        metaDoc.columns.add(new Column("", "", "", "COLUMN_TYPE", "COLUMN_TYPE", "int"));
        metaDoc.columns.add(new Column("", "", "", "DATA_TYPE", "DATA_TYPE", "int"));
        metaDoc.columns.add(new Column("", "", "", "TYPE_NAME", "TYPE_NAME", "string"));
        metaDoc.columns.add(new Column("", "", "", "PRECISION", "PRECISION", "int"));
        metaDoc.columns.add(new Column("", "", "", "LENGTH", "LENGTH", "int"));
        metaDoc.columns.add(new Column("", "", "", "SCALE", "SCALE", "int"));
        metaDoc.columns.add(new Column("", "", "", "RADIX", "RADIX", "int"));
        metaDoc.columns.add(new Column("", "", "", "NULLABLE", "NULLABLE", "int"));
        metaDoc.columns.add(new Column("", "", "", "REMARKS", "REMARKS", "string"));
        metaDoc.columns.add(
                new Column("", "", "", "CHAR_OCTET_LENGTH", "CHAR_OCTET_LENGTH", "int"));
        metaDoc.columns.add(new Column("", "", "", "ORDINAL_POSITION", "ORDINAL_POSITION", "int"));
        metaDoc.columns.add(new Column("", "", "", "IS_NULLABLE", "IS_NULLABLE", "string"));
        metaDoc.columns.add(new Column("", "", "", "SPECIFIC_NAME", "SPECIFIC_NAME", "string"));
        return metaDoc;
    }

    protected MongoResultDoc getFunctionColumnValuesDoc(
            MongoFunctions.MongoFunction func,
            int i,
            String argName,
            String argType,
            boolean isReturnColumn) {
        BsonValue n = new BsonNull();
        String functionName = func.name;
        MongoResultDoc doc = new MongoResultDoc();
        doc.values = new ArrayList<>(17);
        doc.values.add(new BsonString("def"));
        doc.values.add(n);
        doc.values.add(new BsonString(functionName));
        doc.values.add(new BsonString(argName));
        doc.values.add(new BsonInt32(isReturnColumn ? functionReturn : functionColumnIn));
        doc.values.add(new BsonInt32(typeNum(argType)));
        doc.values.add(argType == null ? n : new BsonString(argType));
        doc.values.add(bsonInt32(typePrec(argType)));
        doc.values.add(bsonInt32(typeBytes(argType)));
        doc.values.add(bsonInt32(typeScale(argType)));
        doc.values.add(bsonInt32(typeRadix(argType)));
        doc.values.add(new BsonInt32(functionNullable));
        doc.values.add(new BsonString(func.comment));
        doc.values.add(bsonInt32(typeBytes(argType)));
        doc.values.add(new BsonInt32(i));
        doc.values.add(new BsonString("YES"));
        doc.values.add(new BsonString(functionName));
        return doc;
    }

=======
>>>>>>> 590e9690
    //--------------------------JDBC 4.1 -----------------------------

    @Override
    public boolean generatedKeyAlwaysReturned() throws SQLException {
        // We do not have generated keys.
        return false;
    }

    // java.sql.Wrapper impl
    @Override
    public boolean isWrapperFor(Class<?> iface) throws SQLException {
        return iface.isInstance(this);
    }

    @SuppressWarnings("unchecked")
    @Override
    public <T> T unwrap(Class<T> iface) throws SQLException {
        return (T) this;
    }
}<|MERGE_RESOLUTION|>--- conflicted
+++ resolved
@@ -1088,63 +1088,6 @@
         return new BsonInt32(i);
     }
 
-<<<<<<< HEAD
-    protected MongoResultDoc getFunctionColumnMetaDoc() {
-        MongoResultDoc metaDoc = new MongoResultDoc();
-        metaDoc.columns = new ArrayList<>(17);
-        metaDoc.columns.add(new Column("", "", "", "FUNCTION_CAT", "FUNCTION_CAT", "string"));
-        metaDoc.columns.add(new Column("", "", "", "FUNCTION_SCHEM", "FUNCTION_SCHEM", "string"));
-        metaDoc.columns.add(new Column("", "", "", "FUNCTION_NAME", "FUNCTION_NAME", "string"));
-        metaDoc.columns.add(new Column("", "", "", "COLUMN_NAME", "COLUMN_NAME", "string"));
-        metaDoc.columns.add(new Column("", "", "", "COLUMN_TYPE", "COLUMN_TYPE", "int"));
-        metaDoc.columns.add(new Column("", "", "", "DATA_TYPE", "DATA_TYPE", "int"));
-        metaDoc.columns.add(new Column("", "", "", "TYPE_NAME", "TYPE_NAME", "string"));
-        metaDoc.columns.add(new Column("", "", "", "PRECISION", "PRECISION", "int"));
-        metaDoc.columns.add(new Column("", "", "", "LENGTH", "LENGTH", "int"));
-        metaDoc.columns.add(new Column("", "", "", "SCALE", "SCALE", "int"));
-        metaDoc.columns.add(new Column("", "", "", "RADIX", "RADIX", "int"));
-        metaDoc.columns.add(new Column("", "", "", "NULLABLE", "NULLABLE", "int"));
-        metaDoc.columns.add(new Column("", "", "", "REMARKS", "REMARKS", "string"));
-        metaDoc.columns.add(
-                new Column("", "", "", "CHAR_OCTET_LENGTH", "CHAR_OCTET_LENGTH", "int"));
-        metaDoc.columns.add(new Column("", "", "", "ORDINAL_POSITION", "ORDINAL_POSITION", "int"));
-        metaDoc.columns.add(new Column("", "", "", "IS_NULLABLE", "IS_NULLABLE", "string"));
-        metaDoc.columns.add(new Column("", "", "", "SPECIFIC_NAME", "SPECIFIC_NAME", "string"));
-        return metaDoc;
-    }
-
-    protected MongoResultDoc getFunctionColumnValuesDoc(
-            MongoFunctions.MongoFunction func,
-            int i,
-            String argName,
-            String argType,
-            boolean isReturnColumn) {
-        BsonValue n = new BsonNull();
-        String functionName = func.name;
-        MongoResultDoc doc = new MongoResultDoc();
-        doc.values = new ArrayList<>(17);
-        doc.values.add(new BsonString("def"));
-        doc.values.add(n);
-        doc.values.add(new BsonString(functionName));
-        doc.values.add(new BsonString(argName));
-        doc.values.add(new BsonInt32(isReturnColumn ? functionReturn : functionColumnIn));
-        doc.values.add(new BsonInt32(typeNum(argType)));
-        doc.values.add(argType == null ? n : new BsonString(argType));
-        doc.values.add(bsonInt32(typePrec(argType)));
-        doc.values.add(bsonInt32(typeBytes(argType)));
-        doc.values.add(bsonInt32(typeScale(argType)));
-        doc.values.add(bsonInt32(typeRadix(argType)));
-        doc.values.add(new BsonInt32(functionNullable));
-        doc.values.add(new BsonString(func.comment));
-        doc.values.add(bsonInt32(typeBytes(argType)));
-        doc.values.add(new BsonInt32(i));
-        doc.values.add(new BsonString("YES"));
-        doc.values.add(new BsonString(functionName));
-        return doc;
-    }
-
-=======
->>>>>>> 590e9690
     //--------------------------JDBC 4.1 -----------------------------
 
     @Override
