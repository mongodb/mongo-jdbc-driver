--- conflicted
+++ resolved
@@ -188,7 +188,6 @@
         if (credential != null) {
             AuthenticationMechanism authMechanism = credential.getAuthenticationMechanism();
 
-<<<<<<< HEAD
             if (authMechanism != null) {
                 if (authMechanism.equals(MONGODB_OIDC)) {
                     // Handle OIDC authentication
@@ -257,39 +256,15 @@
 
                     settingsBuilder.credential(credential);
                 } else if (authMechanism.equals(MONGODB_X509)) {
+                    X509Authentication x509Authentication = new X509Authentication(logger);
                     String pemPath = connectionProperties.getX509PemPath();
                     if (pemPath == null || pemPath.isEmpty()) {
                         pemPath = System.getenv(MONGODB_JDBC_X509_CLIENT_CERT_PATH);
                     }
-                    if (pemPath == null || pemPath.isEmpty()) {
-                        throw new IllegalStateException(
-                                "PEM file path is required for X.509 authentication but was not provided.");
-                    }
-
-                    X509Authentication x509Authentication = new X509Authentication(logger);
+
                     x509Authentication.configureX509Authentication(
-                            settingsBuilder, pemPath, this.x509Passphrase);
+                            settingsBuilder, pemPath, this.tlsCaFile, this.x509Passphrase);
                 }
-=======
-            if (authMechanism != null && authMechanism.equals(MONGODB_OIDC)) {
-                // Handle OIDC authentication
-                OidcCallback oidcCallback = new JdbcOidcCallback(this.logger);
-                credential =
-                        MongoCredential.createOidcCredential(
-                                        connectionProperties.getConnectionString().getUsername())
-                                .withMechanismProperty(
-                                        MongoCredential.OIDC_HUMAN_CALLBACK_KEY, oidcCallback);
-                settingsBuilder.credential(credential);
-            } else if (authMechanism != null && authMechanism.equals(MONGODB_X509)) {
-                X509Authentication x509Authentication = new X509Authentication(logger);
-                String pemPath = connectionProperties.getX509PemPath();
-                if (pemPath == null || pemPath.isEmpty()) {
-                    pemPath = System.getenv(MONGODB_JDBC_X509_CLIENT_CERT_PATH);
-                }
-
-                x509Authentication.configureX509Authentication(
-                        settingsBuilder, pemPath, this.tlsCaFile, this.x509Passphrase);
->>>>>>> 373f2d70
             }
         }
 
