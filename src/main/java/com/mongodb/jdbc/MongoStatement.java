/*
 * Copyright 2022-present MongoDB, Inc.
 *
 * Licensed under the Apache License, Version 2.0 (the "License");
 * you may not use this file except in compliance with the License.
 * You may obtain a copy of the License at
 *
 *   http://www.apache.org/licenses/LICENSE-2.0
 *
 * Unless required by applicable law or agreed to in writing, software
 * distributed under the License is distributed on an "AS IS" BASIS,
 * WITHOUT WARRANTIES OR CONDITIONS OF ANY KIND, either express or implied.
 * See the License for the specific language governing permissions and
 * limitations under the License.
 */

package com.mongodb.jdbc;

import com.google.common.base.Preconditions;
import com.mongodb.MongoExecutionTimeoutException;
import com.mongodb.client.MongoCursor;
import com.mongodb.client.MongoDatabase;
import com.mongodb.client.MongoIterable;
import com.mongodb.jdbc.logging.AutoLoggable;
import com.mongodb.jdbc.logging.MongoLogger;
import com.mongodb.jdbc.logging.QueryDiagnostics;
import com.mongodb.jdbc.mongosql.GetNamespacesResult;
import com.mongodb.jdbc.mongosql.MongoSQLException;
import com.mongodb.jdbc.mongosql.MongoSQLTranslate;
import com.mongodb.jdbc.mongosql.TranslateResult;
import java.sql.*;
import java.util.Collections;
import java.util.List;
import java.util.concurrent.TimeUnit;
<<<<<<< HEAD
=======
import java.util.logging.Level;
import org.apache.commons.text.StringEscapeUtils;
>>>>>>> 0d6972d2
import org.bson.BsonDocument;
import org.bson.BsonInt32;
import org.bson.BsonString;

@AutoLoggable
public class MongoStatement implements Statement {
    private static final BsonInt32 BSON_ONE_INT_VALUE = new BsonInt32(1);

    // Likely, the actual mongo sql command will not
    // need a database or collection, since those
    // must be parsed from the query.
    private MongoDatabase currentDB;
    private MongoResultSet resultSet;
    private MongoConnection conn;
    protected boolean isClosed = false;
    protected boolean closeOnCompletion = false;
    private int fetchSize = 0;
    private int maxQuerySec = 0;
    private MongoLogger logger;
    private int statementId;
    String cursorName;

    public MongoStatement(MongoConnection conn, String databaseName) throws SQLException {
        Preconditions.checkNotNull(conn);
        Preconditions.checkNotNull(databaseName);
        this.statementId = conn.getNextStatementId();
        logger = new MongoLogger(this.getClass().getCanonicalName(), conn.getLogger(), statementId);
        this.conn = conn;

        try {
            currentDB = conn.getDatabase(databaseName);
        } catch (IllegalArgumentException e) {
            throw new SQLException("Database name %s is invalid", databaseName);
        }
    }

    protected MongoLogger getParentLogger() {
        return conn.getLogger();
    }

    protected int getStatementId() {
        return statementId;
    }

    protected QueryDiagnostics getQueryDiagnostics() {
        return logger.getQueryDiagnostics();
    }

    protected BsonDocument constructQueryDocument(String sql) {
        BsonDocument stage = new BsonDocument();
        BsonDocument sqlDoc = new BsonDocument();
        sqlDoc.put("statement", new BsonString(sql));
        stage.put("$sql", sqlDoc);
        return stage;
    }

    protected void checkClosed() throws SQLException {
        if (isClosed) {
            throw new SQLException("Connection is closed.");
        }
    }

    private BsonDocument constructSQLGetResultSchemaDocument(String sql) {
        BsonDocument command = new BsonDocument();
        command.put("sqlGetResultSchema", BSON_ONE_INT_VALUE);
        command.put("query", new BsonString(sql));
        command.put("schemaVersion", BSON_ONE_INT_VALUE);
        return command;
    }

    // ----------------------------------------------------------------------

    @Override
    public int executeUpdate(String sql) throws SQLException {
        throw new SQLFeatureNotSupportedException(
                Thread.currentThread().getStackTrace()[1].toString());
    }

    @Override
    public void close() {
        // closing an already closed Statement is a no-op.
        if (isClosed) {
            return;
        }
        isClosed = true;
        closeExistingResultSet();
    }

    @Override
    public int getMaxFieldSize() throws SQLException {
        checkClosed();
        return 0;
    }

    @Override
    public void setMaxFieldSize(int max) throws SQLException {
        checkClosed();
    }

    @Override
    public int getMaxRows() throws SQLException {
        checkClosed();
        return 0;
    }

    @Override
    public void setMaxRows(int max) throws SQLException {
        checkClosed();
    }

    @Override
    public void setEscapeProcessing(boolean enable) throws SQLException {
        checkClosed();
    }

    @Override
    public int getQueryTimeout() throws SQLException {
        checkClosed();
        return maxQuerySec;
    }

    @Override
    public void setQueryTimeout(int seconds) throws SQLException {
        checkClosed();
        maxQuerySec = seconds;
    }

    // Close any existing resultsets associated with this statement.
    protected void closeExistingResultSet() {
        try {
            if (resultSet != null) {
                resultSet.close();
            }
        } catch (SQLException ignored) {
            // The cursor might have already been closed by the server. Ignore exceptiong
        } finally {
            resultSet = null;
        }
    }

    @Override
    public SQLWarning getWarnings() throws SQLException {
        checkClosed();
        return null;
    }

    @Override
    public void clearWarnings() throws SQLException {
        checkClosed();
    }

    @Override
    public void setCursorName(String name) throws SQLException {
        checkClosed();
        this.cursorName = name;
    }

    // ----------------------- Multiple Results --------------------------

    @Override
    public boolean execute(String sql) throws SQLException {
        executeQuery(sql);
        return resultSet != null;
    }

    private ResultSet executeAtlasDataFederationQuery(String sql) throws SQLException {
        BsonDocument getSchemaCmd = constructSQLGetResultSchemaDocument(sql);

        BsonDocument sqlStage = constructQueryDocument(sql);
        MongoIterable<BsonDocument> iterable =
                currentDB
                        .aggregate(Collections.singletonList(sqlStage), BsonDocument.class)
                        .maxTime(maxQuerySec, TimeUnit.SECONDS);

        if (fetchSize != 0) {
            iterable = iterable.batchSize(fetchSize);
        }

        MongoCursor<BsonDocument> cursor = iterable.cursor();
        MongoJsonSchemaResult schemaResult =
                currentDB
                        .withCodecRegistry(MongoDriver.REGISTRY)
                        .runCommand(getSchemaCmd, MongoJsonSchemaResult.class);
        MongoJsonSchema resultsetSchema = schemaResult.schema.mongoJsonSchema;
        List<List<String>> selectOrder = schemaResult.selectOrder;
        logger.setResultSetSchema(resultsetSchema);
        logger.log(Level.FINE, "ResultSet schema: " + resultsetSchema);
        resultSet =
                new MongoResultSet(
                        this,
                        cursor,
                        resultsetSchema,
                        selectOrder,
                        conn.getExtJsonMode(),
                        conn.getUuidRepresentation());

        return resultSet;
    }

    private ResultSet executeDirectClusterQuery(String sql)
            throws MongoSQLException, MongoSerializationException, SQLException {
        MongoSQLTranslate mongoSQLTranslate = conn.getMongosqlTranslate();
        String dbName = currentDB.getName();

        // Retrieve the namespaces for the query
        GetNamespacesResult namespaceResult =
                mongoSQLTranslate.getNamespaces(currentDB.getName(), sql);
<<<<<<< HEAD
        List<GetNamespacesResult.Namespace> namespaces = namespaceResult.namespaces;

=======

        logger.log(Level.FINE, "Namespaces: " + namespaceResult);
        List<GetNamespacesResult.Namespace> namespaces = namespaceResult.namespaces;
>>>>>>> 0d6972d2
        // Check to see if namespaces returned a database. It would only do this
        // if the query contains a qualified namespace. In this event, we must
        // switch currentDB to the query's database for proper operation.
        if (!namespaces.isEmpty() && !namespaces.get(0).database.isEmpty()) {
            dbName = namespaces.get(0).database;
            currentDB = conn.getDatabase(dbName);
        }

        // Translate the SQL query
        BsonDocument catalogDoc =
                mongoSQLTranslate.buildCatalogDocument(currentDB, dbName, namespaces);
<<<<<<< HEAD
        TranslateResult translateResponse = mongoSQLTranslate.translate(sql, dbName, catalogDoc);
=======
        logger.log(Level.FINE, "Query catalog: " + catalogDoc);
        logger.setNamespacesSchema(catalogDoc);
        TranslateResult translateResponse = mongoSQLTranslate.translate(sql, dbName, catalogDoc);
        logger.setPipeline(translateResponse.pipeline);
        logger.setResultSetSchema(translateResponse.resultSetSchema);
        logger.log(Level.FINE, "Translate response: " + translateResponse);

>>>>>>> 0d6972d2
        MongoIterable<BsonDocument> iterable = null;
        if (translateResponse.targetCollection != null
                && !translateResponse.targetCollection.isEmpty()) {
            iterable =
                    currentDB
                            .getCollection(translateResponse.targetCollection)
                            .aggregate(translateResponse.pipeline, BsonDocument.class)
                            .maxTime(maxQuerySec, TimeUnit.SECONDS);
        } else {
            // If there are no target collection execute the pipeline against the DB directly
            iterable =
                    currentDB
                            .aggregate(translateResponse.pipeline, BsonDocument.class)
                            .maxTime(maxQuerySec, TimeUnit.SECONDS);
        }

        if (fetchSize != 0) {
            iterable = iterable.batchSize(fetchSize);
        }

        resultSet =
                new MongoResultSet(
                        this,
                        iterable.cursor(),
                        translateResponse.resultSetSchema,
                        translateResponse.selectOrder,
                        conn.getExtJsonMode(),
                        conn.getUuidRepresentation());

        return resultSet;
    }

    @Override
    @SuppressWarnings("unchecked")
    public ResultSet executeQuery(String sql) throws SQLException {
        checkClosed();
        closeExistingResultSet();
        logger.setSqlQuery(sql);
        long startTime = System.nanoTime();
        logger.log(Level.INFO, StringEscapeUtils.escapeJava(sql));
        ResultSet result = null;
        try {
            if (conn.getClusterType() == MongoConnection.MongoClusterType.AtlasDataFederation) {
                result = executeAtlasDataFederationQuery(sql);
            } else if (conn.getClusterType() == MongoConnection.MongoClusterType.Enterprise) {
                result = executeDirectClusterQuery(sql);
            } else {
                throw new SQLException("Unsupported cluster type: " + conn.clusterType);
            }
        } catch (MongoExecutionTimeoutException e) {
            throw new SQLTimeoutException(e);
        } catch (MongoSQLException | MongoSerializationException e) {
            throw new SQLException(e);
        }
        long endTime = System.nanoTime();
        logger.log(
                Level.FINE,
                "Query executed in " + ((endTime - startTime) / 1000000000d) + " seconds");

        return result;
    }

    @Override
    public ResultSet getResultSet() throws SQLException {
        checkClosed();
        return resultSet;
    }

    @Override
    public int getUpdateCount() throws SQLException {
        checkClosed();
        return -1;
    }

    @Override
    public boolean getMoreResults() throws SQLException {
        checkClosed();
        // We only support one SQL query every time and no stored procedure support
        return false;
    }

    // --------------------------JDBC 2.0-----------------------------

    @Override
    public void setFetchDirection(int direction) throws SQLException {
        throw new SQLFeatureNotSupportedException(
                Thread.currentThread().getStackTrace()[1].toString());
    }

    @Override
    public int getFetchDirection() throws SQLException {
        throw new SQLFeatureNotSupportedException(
                Thread.currentThread().getStackTrace()[1].toString());
    }

    @Override
    public void setFetchSize(int rows) throws SQLException {
        checkClosed();
        fetchSize = rows;
    }

    @Override
    public int getFetchSize() throws SQLException {
        checkClosed();
        return fetchSize;
    }

    @Override
    public int getResultSetConcurrency() throws SQLException {
        checkClosed();
        return ResultSet.CONCUR_READ_ONLY;
    }

    @Override
    public int getResultSetType() throws SQLException {
        checkClosed();
        return ResultSet.TYPE_FORWARD_ONLY;
    }

    @Override
    public void addBatch(String sql) throws SQLException {
        throw new SQLFeatureNotSupportedException(
                Thread.currentThread().getStackTrace()[1].toString());
    }

    @Override
    public void clearBatch() throws SQLException {
        throw new SQLFeatureNotSupportedException(
                Thread.currentThread().getStackTrace()[1].toString());
    }

    @Override
    public int[] executeBatch() throws SQLException {
        throw new SQLFeatureNotSupportedException(
                Thread.currentThread().getStackTrace()[1].toString());
    }

    @Override
    public void cancel() throws SQLException {
        throw new SQLFeatureNotSupportedException(
                Thread.currentThread().getStackTrace()[1].toString());
    }

    @Override
    public Connection getConnection() throws SQLException {
        checkClosed();
        return conn;
    }

    // --------------------------JDBC 3.0-----------------------------

    @Override
    public boolean getMoreResults(int current) throws SQLException {
        checkClosed();
        if (current != CLOSE_CURRENT_RESULT
                && current != KEEP_CURRENT_RESULT
                && current != CLOSE_ALL_RESULTS) {
            throw new SQLException("Invalid input.");
        }
        if (current == KEEP_CURRENT_RESULT || current == CLOSE_ALL_RESULTS) {
            throw new SQLFeatureNotSupportedException(
                    Thread.currentThread().getStackTrace()[1].toString());
        }

        if (current == CLOSE_CURRENT_RESULT) {
            closeExistingResultSet();
        }

        return false;
    }

    @Override
    public ResultSet getGeneratedKeys() throws SQLException {
        throw new SQLFeatureNotSupportedException(
                Thread.currentThread().getStackTrace()[1].toString());
    }

    @Override
    public int executeUpdate(String sql, int autoGeneratedKeys) throws SQLException {
        throw new SQLFeatureNotSupportedException(
                Thread.currentThread().getStackTrace()[1].toString());
    }

    @Override
    public int executeUpdate(String sql, int columnIndexes[]) throws SQLException {
        throw new SQLFeatureNotSupportedException(
                Thread.currentThread().getStackTrace()[1].toString());
    }

    @Override
    public int executeUpdate(String sql, String columnNames[]) throws SQLException {
        throw new SQLFeatureNotSupportedException(
                Thread.currentThread().getStackTrace()[1].toString());
    }

    @Override
    public boolean execute(String sql, int autoGeneratedKeys) throws SQLException {
        checkClosed();
        if (autoGeneratedKeys == NO_GENERATED_KEYS) {
            return execute(sql);
        }
        throw new SQLFeatureNotSupportedException(
                Thread.currentThread().getStackTrace()[1].toString());
    }

    @Override
    public boolean execute(String sql, int columnIndexes[]) throws SQLException {
        throw new SQLFeatureNotSupportedException(
                Thread.currentThread().getStackTrace()[1].toString());
    }

    @Override
    public boolean execute(String sql, String columnNames[]) throws SQLException {
        throw new SQLFeatureNotSupportedException(
                Thread.currentThread().getStackTrace()[1].toString());
    }

    @Override
    public int getResultSetHoldability() throws SQLException {
        throw new SQLFeatureNotSupportedException(
                Thread.currentThread().getStackTrace()[1].toString());
    }

    @Override
    public boolean isClosed() {
        return isClosed;
    }

    @Override
    public void setPoolable(boolean poolable) throws SQLException {
        checkClosed();
    }

    @Override
    public boolean isPoolable() throws SQLException {
        checkClosed();
        return false;
    }

    // --------------------------JDBC 4.1 -----------------------------

    @Override
    public void closeOnCompletion() throws SQLException {
        checkClosed();
        closeOnCompletion = true;
    }

    @Override
    public boolean isCloseOnCompletion() throws SQLException {
        checkClosed();
        return closeOnCompletion;
    }

    // --------------------------JDBC 4.2 -----------------------------

    @Override
    public long getLargeUpdateCount() throws SQLException {
        throw new SQLFeatureNotSupportedException(
                Thread.currentThread().getStackTrace()[1].toString());
    }

    @Override
    public void setLargeMaxRows(long max) throws SQLException {
        throw new SQLFeatureNotSupportedException(
                Thread.currentThread().getStackTrace()[1].toString());
    }

    @Override
    public long getLargeMaxRows() throws SQLException {
        checkClosed();
        return 0;
    }

    @Override
    public long[] executeLargeBatch() throws SQLException {
        throw new SQLFeatureNotSupportedException(
                Thread.currentThread().getStackTrace()[1].toString());
    }

    @Override
    public long executeLargeUpdate(String sql) throws SQLException {
        throw new SQLFeatureNotSupportedException(
                Thread.currentThread().getStackTrace()[1].toString());
    }

    @Override
    public long executeLargeUpdate(String sql, int autoGeneratedKeys) throws SQLException {
        throw new SQLFeatureNotSupportedException(
                Thread.currentThread().getStackTrace()[1].toString());
    }

    @Override
    public long executeLargeUpdate(String sql, int columnIndexes[]) throws SQLException {
        throw new SQLFeatureNotSupportedException(
                Thread.currentThread().getStackTrace()[1].toString());
    }

    @Override
    public long executeLargeUpdate(String sql, String columnNames[]) throws SQLException {
        throw new SQLFeatureNotSupportedException(
                Thread.currentThread().getStackTrace()[1].toString());
    }

    // java.sql.Wrapper impl
    public boolean isWrapperFor(Class<?> iface) throws SQLException {
        return iface.isInstance(this);
    }

    @SuppressWarnings("unchecked")
    public <T> T unwrap(Class<T> iface) throws SQLException {
        return (T) this;
    }
}<|MERGE_RESOLUTION|>--- conflicted
+++ resolved
@@ -32,11 +32,6 @@
 import java.util.Collections;
 import java.util.List;
 import java.util.concurrent.TimeUnit;
-<<<<<<< HEAD
-=======
-import java.util.logging.Level;
-import org.apache.commons.text.StringEscapeUtils;
->>>>>>> 0d6972d2
 import org.bson.BsonDocument;
 import org.bson.BsonInt32;
 import org.bson.BsonString;
@@ -55,6 +50,7 @@
     protected boolean closeOnCompletion = false;
     private int fetchSize = 0;
     private int maxQuerySec = 0;
+    private String currentDBName;
     private MongoLogger logger;
     private int statementId;
     String cursorName;
@@ -65,6 +61,7 @@
         this.statementId = conn.getNextStatementId();
         logger = new MongoLogger(this.getClass().getCanonicalName(), conn.getLogger(), statementId);
         this.conn = conn;
+        currentDBName = databaseName;
 
         try {
             currentDB = conn.getDatabase(databaseName);
@@ -220,15 +217,14 @@
                 currentDB
                         .withCodecRegistry(MongoDriver.REGISTRY)
                         .runCommand(getSchemaCmd, MongoJsonSchemaResult.class);
-        MongoJsonSchema resultsetSchema = schemaResult.schema.mongoJsonSchema;
+        MongoJsonSchema schema = schemaResult.schema.mongoJsonSchema;
         List<List<String>> selectOrder = schemaResult.selectOrder;
-        logger.setResultSetSchema(resultsetSchema);
-        logger.log(Level.FINE, "ResultSet schema: " + resultsetSchema);
+
         resultSet =
                 new MongoResultSet(
                         this,
                         cursor,
-                        resultsetSchema,
+                        schema,
                         selectOrder,
                         conn.getExtJsonMode(),
                         conn.getUuidRepresentation());
@@ -241,17 +237,10 @@
         MongoSQLTranslate mongoSQLTranslate = conn.getMongosqlTranslate();
         String dbName = currentDB.getName();
 
-        // Retrieve the namespaces for the query
         GetNamespacesResult namespaceResult =
                 mongoSQLTranslate.getNamespaces(currentDB.getName(), sql);
-<<<<<<< HEAD
         List<GetNamespacesResult.Namespace> namespaces = namespaceResult.namespaces;
 
-=======
-
-        logger.log(Level.FINE, "Namespaces: " + namespaceResult);
-        List<GetNamespacesResult.Namespace> namespaces = namespaceResult.namespaces;
->>>>>>> 0d6972d2
         // Check to see if namespaces returned a database. It would only do this
         // if the query contains a qualified namespace. In this event, we must
         // switch currentDB to the query's database for proper operation.
@@ -260,20 +249,9 @@
             currentDB = conn.getDatabase(dbName);
         }
 
-        // Translate the SQL query
         BsonDocument catalogDoc =
                 mongoSQLTranslate.buildCatalogDocument(currentDB, dbName, namespaces);
-<<<<<<< HEAD
         TranslateResult translateResponse = mongoSQLTranslate.translate(sql, dbName, catalogDoc);
-=======
-        logger.log(Level.FINE, "Query catalog: " + catalogDoc);
-        logger.setNamespacesSchema(catalogDoc);
-        TranslateResult translateResponse = mongoSQLTranslate.translate(sql, dbName, catalogDoc);
-        logger.setPipeline(translateResponse.pipeline);
-        logger.setResultSetSchema(translateResponse.resultSetSchema);
-        logger.log(Level.FINE, "Translate response: " + translateResponse);
-
->>>>>>> 0d6972d2
         MongoIterable<BsonDocument> iterable = null;
         if (translateResponse.targetCollection != null
                 && !translateResponse.targetCollection.isEmpty()) {
@@ -311,15 +289,12 @@
     public ResultSet executeQuery(String sql) throws SQLException {
         checkClosed();
         closeExistingResultSet();
-        logger.setSqlQuery(sql);
-        long startTime = System.nanoTime();
-        logger.log(Level.INFO, StringEscapeUtils.escapeJava(sql));
-        ResultSet result = null;
+
         try {
             if (conn.getClusterType() == MongoConnection.MongoClusterType.AtlasDataFederation) {
-                result = executeAtlasDataFederationQuery(sql);
+                return executeAtlasDataFederationQuery(sql);
             } else if (conn.getClusterType() == MongoConnection.MongoClusterType.Enterprise) {
-                result = executeDirectClusterQuery(sql);
+                return executeDirectClusterQuery(sql);
             } else {
                 throw new SQLException("Unsupported cluster type: " + conn.clusterType);
             }
@@ -328,12 +303,6 @@
         } catch (MongoSQLException | MongoSerializationException e) {
             throw new SQLException(e);
         }
-        long endTime = System.nanoTime();
-        logger.log(
-                Level.FINE,
-                "Query executed in " + ((endTime - startTime) / 1000000000d) + " seconds");
-
-        return result;
     }
 
     @Override
