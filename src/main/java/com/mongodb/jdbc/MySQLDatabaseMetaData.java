--- conflicted
+++ resolved
@@ -15,8 +15,6 @@
 import org.bson.BsonValue;
 
 public class MySQLDatabaseMetaData extends MongoDatabaseMetaData implements DatabaseMetaData {
-
-    private static MySQLMongoFunctions MySQLFunctions = MySQLMongoFunctions.getInstance();
 
     public MySQLDatabaseMetaData(MongoConnection conn) {
         super(conn);
@@ -156,22 +154,22 @@
 
     @Override
     public String getNumericFunctions() throws SQLException {
-        return MySQLFunctions.numericFunctionsString;
+        return MongoFunction.mySQLNumericFunctionsString;
     }
 
     @Override
     public String getStringFunctions() throws SQLException {
-        return MySQLFunctions.stringFunctionsString;
+        return MongoFunction.mySQLStringFunctionsString;
     }
 
     @Override
     public String getSystemFunctions() throws SQLException {
-        return MySQLFunctions.systemFunctionsString;
+        return "DATABASE,USER,SYSTEM_USER,SESSION_USER,VERSION";
     }
 
     @Override
     public String getTimeDateFunctions() throws SQLException {
-        return MySQLFunctions.dateFunctionsString;
+        return MongoFunction.mySQLDateFunctionsString;
     }
 
     @Override
@@ -1033,11 +1031,7 @@
     public ResultSet getFunctions(String catalog, String schemaPattern, String functionNamePattern)
             throws SQLException {
 
-<<<<<<< HEAD
-        ArrayList<MongoResultDoc> docs = new ArrayList<>(MySQLFunctions.functions.length);
-=======
         ArrayList<MySQLResultDoc> docs = new ArrayList<>(MongoFunction.mySQLFunctionNames.length);
->>>>>>> 590e9690
         docs.add(getFunctionMetaDoc());
 
         Pattern functionPatternRE = null;
@@ -1045,7 +1039,7 @@
             functionPatternRE = Pattern.compile(toJavaPattern(functionNamePattern));
         }
 
-        for (MongoFunctions.MongoFunction func : MySQLFunctions.functions) {
+        for (MongoFunction func : MongoFunction.mySQLFunctions) {
             String functionName = func.name;
             String remarks = func.comment;
             if (functionPatternRE != null && !functionPatternRE.matcher(functionName).matches()) {
@@ -1065,11 +1059,7 @@
             String functionNamePattern,
             String columnNamePattern)
             throws SQLException {
-<<<<<<< HEAD
-        ArrayList<MongoResultDoc> docs = new ArrayList<>(MySQLFunctions.functions.length);
-=======
         ArrayList<MySQLResultDoc> docs = new ArrayList<>(MongoFunction.mySQLFunctionNames.length);
->>>>>>> 590e9690
         docs.add(getFunctionColumnMetaDoc());
 
         Pattern functionNamePatternRE = null;
@@ -1081,7 +1071,7 @@
             columnNamePatternRE = Pattern.compile(toJavaPattern(columnNamePattern));
         }
 
-        for (MongoFunctions.MongoFunction func : MySQLFunctions.functions) {
+        for (MongoFunction func : MongoFunction.mySQLFunctions) {
             String functionName = func.name;
             if (functionNamePatternRE != null
                     && !functionNamePatternRE.matcher(functionName).matches()) {
