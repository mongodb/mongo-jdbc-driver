--- conflicted
+++ resolved
@@ -21,8 +21,6 @@
 import org.bson.codecs.pojo.annotations.BsonIgnore;
 
 public class MongoJsonSchema {
-<<<<<<< HEAD
-=======
     public static class ScalarProperties {
         protected String name;
         protected boolean isRequired = true;
@@ -39,7 +37,6 @@
             this.type = type;
         }
     }
->>>>>>> 46b1c9b9
 
     public String bsonType;
     public Map<String, MongoJsonSchema> properties;
