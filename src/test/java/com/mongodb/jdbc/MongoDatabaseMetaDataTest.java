/*
 * Copyright 2022-present MongoDB, Inc.
 *
 * Licensed under the Apache License, Version 2.0 (the "License");
 * you may not use this file except in compliance with the License.
 * You may obtain a copy of the License at
 *
 *   http://www.apache.org/licenses/LICENSE-2.0
 *
 * Unless required by applicable law or agreed to in writing, software
 * distributed under the License is distributed on an "AS IS" BASIS,
 * WITHOUT WARRANTIES OR CONDITIONS OF ANY KIND, either express or implied.
 * See the License for the specific language governing permissions and
 * limitations under the License.
 */

package com.mongodb.jdbc;

import static com.mongodb.jdbc.MongoDatabaseMetaData.filterEmptiesAndInternalDBs;
import static org.junit.jupiter.api.Assertions.*;

import com.mongodb.ConnectionString;
import java.sql.DatabaseMetaData;
import java.sql.ResultSet;
import java.sql.ResultSetMetaData;
import java.sql.SQLException;
import java.util.ArrayList;
import java.util.Arrays;
import java.util.stream.Collectors;
import org.junit.jupiter.api.Test;
import org.junit.jupiter.api.TestInstance;

@TestInstance(TestInstance.Lifecycle.PER_CLASS)
public class MongoDatabaseMetaDataTest {
    protected static final ConnectionString uri =
            new ConnectionString("mongodb://localhost:27017/admin");
    protected static final String database = "mock";

    protected DatabaseMetaData databaseMetaData =
            new MongoDatabaseMetaData(
                    new MongoConnection(
                            new MongoConnectionProperties(
<<<<<<< HEAD
                                    uri, database, null, null, null, false, null, null, null, null,
                                    null)));
=======
                                    uri, database, null, null, null, false, null, null)));
>>>>>>> 373f2d70

    // Report exception from MongoConnection
    public MongoDatabaseMetaDataTest() throws Exception {}

    protected int countRows(ResultSet rs) throws SQLException {
        for (int i = 0; ; ++i) {
            if (!rs.next()) {
                return i;
            }
        }
    }

    /**
     * Calls the databaseMetaData.getFunctions with the given function name pattern and the expected
     * number of rows it should return and verifies that it matches the actual number of rows
     * returned.
     *
     * @param functionNamePattern The function name pattern used to narrow the search.
     * @param expectedNumRows The expected number of rows it should return.
     * @throws SQLException If an error occurs when calling getFunctions.
     */
    protected void testGetFunctionsHelper(String functionNamePattern, int expectedNumRows)
            throws SQLException {
        String[] getFunctionsColumns =
                new String[] {
                    "FUNCTION_CAT",
                    "FUNCTION_SCHEM",
                    "FUNCTION_NAME",
                    "REMARKS",
                    "FUNCTION_TYPE",
                    "SPECIFIC_NAME",
                };
        ResultSet rs = databaseMetaData.getFunctions(null, null, functionNamePattern);
        validateResultSet(rs, expectedNumRows, getFunctionsColumns);
    }

    void validateResultSet(ResultSet rs, int expectedNumRows, String[] expectedColumns)
            throws SQLException {
        ResultSetMetaData rsmd = rs.getMetaData();
        for (int i = 0; i < expectedColumns.length; ++i) {
            assertEquals(expectedColumns[i], rsmd.getColumnName(i + 1));
            assertEquals(expectedColumns[i], rsmd.getColumnLabel(i + 1));
        }
        assertEquals(expectedNumRows, countRows(rs));
    }

    @Test
    void testGetProcedures() throws SQLException {
        String[] columns =
                new String[] {
                    "PROCEDURE_CAT",
                    "PROCEDURE_SCHEM",
                    "PROCEDURE_NAME",
                    "REMARKS",
                    "PROCEDURE_TYPE",
                    "SPECIFIC_NAME",
                };

        // we will never have procedures.
        ResultSet rs = databaseMetaData.getProcedures(null, null, "%");
        validateResultSet(rs, 0, columns);
    }

    @Test
    void testGetProceduresColumns() throws SQLException {
        String[] columns =
                new String[] {
                    "PROCEDURE_CAT",
                    "PROCEDURE_SCHEM",
                    "PROCEDURE_NAME",
                    "COLUMN_NAME",
                    "COLUMN_TYPE",
                    "DATA_TYPE",
                    "TYPE_NAME",
                    "PRECISION",
                    "LENGTH",
                    "SCALE",
                    "RADIX",
                    "NULLABLE",
                    "REMARKS",
                    "COLUMN_DEF",
                    "SQL_DATA_TYPE",
                    "SQL_DATETIME_SUB",
                    "CHAR_OCTET_LENGTH",
                    "ORDINAL_POSITION",
                    "IS_NULLABLE",
                    "SPECIFIC_NAME",
                };

        ResultSet rs = databaseMetaData.getProcedureColumns(null, null, "%", "%");
        validateResultSet(rs, 0, columns);
    }

    @Test
    void testGetVersionColumns() throws SQLException {
        String[] columns =
                new String[] {
                    "SCOPE",
                    "COLUMN_NAME",
                    "DATA_TYPE",
                    "TYPE_NAME",
                    "COLUMN_SIZE",
                    "BUFFER_LENGTH",
                    "DECIMAL_DIGITS",
                    "PSEUDO_COLUMN",
                };

        ResultSet rs = databaseMetaData.getVersionColumns(null, null, "%");
        validateResultSet(rs, 0, columns);
    }

    @Test
    void testGetImportedKeys() throws SQLException {
        String[] columns =
                new String[] {
                    "PKTABLE_CAT",
                    "PKTABLE_SCHEM",
                    "PKTABLE_NAME",
                    "PKCOLUMN_NAME",
                    "FKTABLE_CAT",
                    "FKTABLE_SCHEM",
                    "FKTABLE_NAME",
                    "FKCOLUMN_NAME",
                    "KEY_SEQ",
                    "UPDATE_RULE",
                    "DELETE_RULE",
                    "FK_NAME",
                    "PK_NAME",
                    "DEFERRABILITY",
                };

        ResultSet rs = databaseMetaData.getImportedKeys(null, null, "%");
        validateResultSet(rs, 0, columns);
    }

    @Test
    void testGetExportedKeys() throws SQLException {
        String[] columns =
                new String[] {
                    "PKTABLE_CAT",
                    "PKTABLE_SCHEM",
                    "PKTABLE_NAME",
                    "PKCOLUMN_NAME",
                    "FKTABLE_CAT",
                    "FKTABLE_SCHEM",
                    "FKTABLE_NAME",
                    "FKCOLUMN_NAME",
                    "KEY_SEQ",
                    "UPDATE_RULE",
                    "DELETE_RULE",
                    "FK_NAME",
                    "PK_NAME",
                    "DEFERRABILITY",
                };

        ResultSet rs = databaseMetaData.getExportedKeys(null, null, "%");
        validateResultSet(rs, 0, columns);
    }

    @Test
    void testGetCrossReference() throws SQLException {
        String[] columns =
                new String[] {
                    "PKTABLE_CAT",
                    "PKTABLE_SCHEM",
                    "PKTABLE_NAME",
                    "PKCOLUMN_NAME",
                    "FKTABLE_CAT",
                    "FKTABLE_SCHEM",
                    "FKTABLE_NAME",
                    "FKCOLUMN_NAME",
                    "KEY_SEQ",
                    "UPDATE_RULE",
                    "DELETE_RULE",
                    "FK_NAME",
                    "PK_NAME",
                    "DEFERRABILITY",
                };

        ResultSet rs = databaseMetaData.getCrossReference(null, null, "%", null, null, "%");
        validateResultSet(rs, 0, columns);
    }

    @Test
    void testGetUDTs() throws SQLException {
        String[] columns =
                new String[] {
                    "TYPE_CAT",
                    "TYPE_SCHEM",
                    "TYPE_NAME",
                    "CLASS_NAME",
                    "DATA_TYPE",
                    "REMARKS",
                    "BASE_TYPE",
                };

        ResultSet rs = databaseMetaData.getUDTs(null, null, "%", null);
        validateResultSet(rs, 0, columns);
    }

    @Test
    void testGetSuperTypes() throws SQLException {
        String[] columns =
                new String[] {
                    "TYPE_CAT",
                    "TYPE_SCHEM",
                    "TYPE_NAME",
                    "SUPERTYPE_CAT",
                    "SUPERTYPE_SCHEM",
                    "SUPERTYPE_NAME",
                };

        ResultSet rs = databaseMetaData.getSuperTypes(null, "%", "%");
        validateResultSet(rs, 0, columns);
    }

    @Test
    void testGetSuperTables() throws SQLException {
        String[] columns =
                new String[] {
                    "TABLE_CAT", "TABLE_SCHEM", "TABLE_NAME", "SUPERTABLE_NAME",
                };

        ResultSet rs = databaseMetaData.getSuperTables(null, "%", "%");
        validateResultSet(rs, 0, columns);
    }

    @Test
    void testGetAttributes() throws SQLException {
        String[] columns =
                new String[] {
                    "TYPE_CAT",
                    "TYPE_SCHEM",
                    "TYPE_NAME",
                    "ATTR_NAME",
                    "DATA_TYPE",
                    "ATTR_TYPE_NAME",
                    "ATTR_SIZE",
                    "DECIMAL_DIGITS",
                    "NUM_PREC_RADIX",
                    "NULLABLE",
                    "REMARKS",
                    "ATTR_DEF",
                    "SQL_DATA_TYPE",
                    "SQL_DATETIME_SUB",
                    "CHAR_OCTET_LENGTH",
                    "ORDINAL_POSITION",
                    "IS_NULLABLE",
                    "SCOPE_CATALOG",
                    "SCOPE_SCHEMA",
                    "SCOPE_TABLE",
                    "SOURCE_DATA_TYPE",
                };

        ResultSet rs = databaseMetaData.getAttributes(null, null, "%", "%");
        validateResultSet(rs, 0, columns);
    }

    @Test
    void testGetPseudoColumns() throws SQLException {
        String[] columns =
                new String[] {
                    "TABLE_CAT",
                    "TABLE_SCHEM",
                    "TABLE_NAME",
                    "COLUMN_NAME",
                    "DATA_TYPE",
                    "COLUMN_SIZE",
                    "DECIMAL_DIGITS",
                    "NUM_PREC_RADIX",
                    "COLUMN_USAGE",
                    "REMARKS",
                    "CHAR_OCTET_LENGTH",
                    "IS_NULLABLE",
                };

        ResultSet rs = databaseMetaData.getPseudoColumns(null, null, "%", "%");
        validateResultSet(rs, 0, columns);
    }

    @Test
    void testGetSchemas() throws SQLException {
        String[] columns =
                new String[] {
                    "TABLE_SCHEM", "TABLE_CATALOG",
                };

        // getSchemas()
        ResultSet rs = databaseMetaData.getSchemas();
        validateResultSet(rs, 0, columns);

        // getSchemas(catalog, schemaPattern)
        rs = databaseMetaData.getSchemas(null, null);
        validateResultSet(rs, 0, columns);
    }

    @Test
    /** Test the DatabaseMetadata.getFunctions method. */
    void testGetFunctions() throws SQLException {
        // All function(s)
        testGetFunctionsHelper("%", 114);
        // All function(s) with a 'S'
        testGetFunctionsHelper("%S%", 31);
        // All function(s) with a 's'
        testGetFunctionsHelper("%s%", 0);
        // The 'SUBSTRING' function(s)
        testGetFunctionsHelper("SUBSTRING", 2);
        // The 'SUBS(any character)RING' function(s)
        testGetFunctionsHelper("SUBS_RING", 2);
    }

    @Test
    void testGetSQLKeywords() throws SQLException {
        final String expectedKeywords =
                "AGGREGATE,"
                        + "ASC,"
                        + "BINDATA,"
                        + "BIT,"
                        + "BOOL,"
                        + "BSON_DATE,"
                        + "BSON_TIMESTAMP,"
                        + "DBPOINTER,"
                        + "DESC,"
                        + "DOCUMENT,"
                        + "ERROR,"
                        + "EXTRACT,"
                        + "FIRST,"
                        + "JAVASCRIPT,"
                        + "JAVASCRIPTWITHSCOPE,"
                        + "LIMIT,"
                        + "LONG,"
                        + "MAXKEY,"
                        + "MINKEY,"
                        + "MISSING,"
                        + "NEXT,"
                        + "NUMBER,"
                        + "OBJECTID,"
                        + "OFFSET,"
                        + "POSITION,"
                        + "REGEX,"
                        + "SUBSTRING,"
                        + "SYMBOL,"
                        + "TRIM,"
                        + "UNDEFINED";

        assertEquals(expectedKeywords, databaseMetaData.getSQLKeywords());
    }

    @Test
    void testGetNumericFunctions() throws SQLException {
        final String expectedFunctions =
                "ABS,"
                        + "COS,"
                        + "DEGREES,"
                        + "FLOOR,"
                        + "MOD,"
                        + "RADIANS,"
                        + "ROUND,"
                        + "SIN,"
                        + "SQRT,"
                        + "TAN";

        assertEquals(expectedFunctions, databaseMetaData.getNumericFunctions());
    }

    @Test
    void testGetStringFunctions() throws SQLException {
        final String expectedFunctions =
                "CHAR_LENGTH," + "OCTET_LENGTH," + "POSITION," + "SUBSTRING";

        assertEquals(expectedFunctions, databaseMetaData.getStringFunctions());
    }

    @Test
    void testGetSystemFunctions() throws SQLException {
        final String expectedFunctions = "";

        assertEquals(expectedFunctions, databaseMetaData.getSystemFunctions());
    }

    @Test
    void testGetTimeDateFunctions() throws SQLException {
        final String expectedFunctions = "CURRENT_TIMESTAMP,EXTRACT";

        assertEquals(expectedFunctions, databaseMetaData.getTimeDateFunctions());
    }

    @Test
    void testToJavaPattern() throws SQLException {
        final String specialCharacters = ".^$*+?(){}|[]\\";
        final String escapedSpecialCharacters = "\\.\\^\\$\\*\\+\\?\\(\\)\\{\\}\\|\\[\\]\\\\";

        assertEquals(
                escapedSpecialCharacters,
                MongoDatabaseMetaData.toJavaPattern(specialCharacters).toString());
        assertEquals("\\\\%", MongoDatabaseMetaData.toJavaPattern("\\%").toString());
        assertEquals(".*", MongoDatabaseMetaData.toJavaPattern("%").toString());
        assertEquals("\\\\_", MongoDatabaseMetaData.toJavaPattern("\\_").toString());
        assertEquals(".", MongoDatabaseMetaData.toJavaPattern("_").toString());
        assertEquals(
                "nothingToEscape",
                MongoDatabaseMetaData.toJavaPattern("nothingToEscape").toString());
        assertEquals(
                "a\\\\_.b\\\\%.*", MongoDatabaseMetaData.toJavaPattern("a\\__b\\%%").toString());
    }

    @Test
    void testFilterEmptiesAndAdmin() {
        final ArrayList<String> input = new ArrayList<>(Arrays.asList("foo", "bar", "", "admin"));
        final ArrayList<String> expected = new ArrayList<>(Arrays.asList("foo", "bar"));
        assertEquals(
                expected,
                input.stream()
                        .filter(dbName -> filterEmptiesAndInternalDBs(dbName))
                        .collect(Collectors.toList()));
    }
}<|MERGE_RESOLUTION|>--- conflicted
+++ resolved
@@ -40,12 +40,8 @@
             new MongoDatabaseMetaData(
                     new MongoConnection(
                             new MongoConnectionProperties(
-<<<<<<< HEAD
                                     uri, database, null, null, null, false, null, null, null, null,
-                                    null)));
-=======
-                                    uri, database, null, null, null, false, null, null)));
->>>>>>> 373f2d70
+                                    null, null)));
 
     // Report exception from MongoConnection
     public MongoDatabaseMetaDataTest() throws Exception {}
