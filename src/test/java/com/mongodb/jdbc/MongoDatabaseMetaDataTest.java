--- conflicted
+++ resolved
@@ -362,17 +362,6 @@
                     "FUNCTION_TYPE",
                     "SPECIFIC_NAME",
                 };
-<<<<<<< HEAD
-        for (int i = 0; i < columns.length; ++i) {
-            assertEquals(rsmd.getColumnName(i + 1), columns[i]);
-            assertEquals(rsmd.getColumnLabel(i + 1), columns[i]);
-        }
-        assertEquals(119, countRows(rs));
-        rs = databaseMetaData.getFunctions(null, null, "%S%");
-        assertEquals(47, countRows(rs));
-        rs = databaseMetaData.getFunctions(null, null, "%s%");
-        assertEquals(0, countRows(rs));
-=======
 
         ResultSet rs = databaseMetaData.getFunctions(null, null, "%");
         validateResultSet(rs, 117, columns);
@@ -394,7 +383,6 @@
     @Override
     protected void sortColumns(String[] columns) {
         Arrays.sort(columns);
->>>>>>> 590e9690
     }
 
     @Test
