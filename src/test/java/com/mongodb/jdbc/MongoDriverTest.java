--- conflicted
+++ resolved
@@ -903,7 +903,6 @@
     }
 
     @Test
-<<<<<<< HEAD
     void testJaasConfigPathIsSetForGSSAPI() throws SQLException {
         MongoDriver d = new MongoDriver();
         Properties p = new Properties();
@@ -969,7 +968,14 @@
 
         String url = userNoPWDURL + "?authMechanism=GSSAPI";
         p.setProperty(GSS_NATIVE_MODE.getPropertyName(), "invalid");
-=======
+
+        assertThrows(
+                SQLException.class,
+                () -> d.getUnvalidatedConnection(url, p),
+                "Invalid gssnativemode value should throw SQLException");
+    }
+
+    @Test
     void testTlsCaFileUriOptionSet() throws Exception {
         ClassLoader classLoader = getClass().getClassLoader();
         String dir = classLoader.getResource(TEST_PEM_DIR).getPath();
@@ -1019,15 +1025,10 @@
         p.setProperty("tlscafile", "/path/to/ca2.crt");
 
         MongoDriver d = new MongoDriver();
->>>>>>> 373f2d70
 
         assertThrows(
                 SQLException.class,
                 () -> d.getUnvalidatedConnection(url, p),
-<<<<<<< HEAD
-                "Invalid gssnativemode value should throw SQLException");
-=======
                 "The connection should fail because of a tlscafile mismatch between the URI and the properties");
->>>>>>> 373f2d70
     }
 }