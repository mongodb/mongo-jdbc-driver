--- conflicted
+++ resolved
@@ -514,12 +514,7 @@
     private MongoConnection createConnectionAndVerifyLogFileExists(Properties loggingTestProps)
             throws Exception {
         MongoDriver d = new MongoDriver();
-<<<<<<< HEAD
-        loggingTestProps.setProperty("dialect", "MongoSQL");
         loggingTestProps.setProperty("DATABASE.getPropertyName()", "admin");
-=======
-        loggingTestProps.setProperty("database", "admin");
->>>>>>> e727fd63
 
         MongoConnection connection = d.getUnvalidatedConnection(userURL, loggingTestProps);
         assertNotNull(connection);
