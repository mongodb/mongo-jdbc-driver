--- conflicted
+++ resolved
@@ -5,6 +5,7 @@
     meta_function: [ getFunctions, integration_test, null, '%' ]
     expected_sql_type: [ LONGVARCHAR, LONGVARCHAR, LONGVARCHAR, LONGVARCHAR, INTEGER,
                          LONGVARCHAR ]
+    expected_bson_type: [string, string, string, string, int, string]
     expected_catalog_name: [ '', '', '', '', '', '' ]
     expected_column_class_name: [ java.lang.String, java.lang.String, java.lang.String,
                                   java.lang.String, int, java.lang.String ]
@@ -60,31 +61,6 @@
       - [def, null, UPPER, returns the provided string with all characters changed
           to uppercase., 1, UPPER]
     row_count: 19
-<<<<<<< HEAD
-    expected_sql_type: [LONGVARCHAR, LONGVARCHAR, LONGVARCHAR, LONGVARCHAR, INTEGER,
-                        LONGVARCHAR]
-    expected_bson_type: [string, string, string, string, int, string]
-    expected_catalog_name: ['', '', '', '', '', '']
-    expected_column_class_name: [java.lang.String, java.lang.String, java.lang.String,
-                                 java.lang.String, int, java.lang.String]
-    expected_column_label: [FUNCTION_CAT, FUNCTION_SCHEM, FUNCTION_NAME, REMARKS,
-                            FUNCTION_TYPE, SPECIFIC_NAME]
-    expected_column_display_size: [0, 0, 0, 0, 10, 0]
-    expected_precision: [0, 0, 0, 0, 10, 0]
-    expected_scale: [0, 0, 0, 0, 0, 0]
-    expected_schema_name: ['', '', '', '', '', '']
-    expected_is_auto_increment: [false, false, false, false, false, false]
-    expected_is_case_sensitive: [true, true, true, true, false, true]
-    expected_is_currency: [false, false, false, false, false, false]
-    expected_is_definitely_writable: [false, false, false, false, false, false]
-    expected_is_nullable: [columnNoNulls, columnNoNulls, columnNullable, columnNoNulls,
-                           columnNoNulls, columnNoNulls]
-    expected_is_read_only: [true, true, true, true, true, true]
-    expected_is_searchable: [true, true, true, true, true, true]
-    expected_is_signed: [false, false, false, false, true, false]
-    expected_is_writable: [false, false, false, false, false, false]
-=======
->>>>>>> 3cb8d824
 
   - description: getFunctions_partial_filter_with_wildcard_substrings_returns_matching_functions
     db: integration_test
@@ -103,31 +79,6 @@
       - [def, null, SUBSTRING, takes a substring from a string, 1, SUBSTRING]
       - [def, null, SUBSTRING, takes a substring from a string, 1, SUBSTRING]
     row_count: 9
-<<<<<<< HEAD
-    expected_sql_type: [LONGVARCHAR, LONGVARCHAR, LONGVARCHAR, LONGVARCHAR, INTEGER,
-                        LONGVARCHAR]
-    expected_bson_type: [string, string, string, string, int, string]
-    expected_catalog_name: ['', '', '', '', '', '']
-    expected_column_class_name: [java.lang.String, java.lang.String, java.lang.String,
-                                 java.lang.String, int, java.lang.String]
-    expected_column_label: [FUNCTION_CAT, FUNCTION_SCHEM, FUNCTION_NAME, REMARKS,
-      FUNCTION_TYPE, SPECIFIC_NAME]
-    expected_column_display_size: [0, 0, 0, 0, 10, 0]
-    expected_precision: [0, 0, 0, 0, 10, 0]
-    expected_scale: [0, 0, 0, 0, 0, 0]
-    expected_schema_name: ['', '', '', '', '', '']
-    expected_is_auto_increment: [false, false, false, false, false, false]
-    expected_is_case_sensitive: [true, true, true, true, false, true]
-    expected_is_currency: [false, false, false, false, false, false]
-    expected_is_definitely_writable: [false, false, false, false, false, false]
-    expected_is_nullable: [columnNoNulls, columnNoNulls, columnNullable, columnNoNulls,
-                           columnNoNulls, columnNoNulls]
-    expected_is_read_only: [true, true, true, true, true, true]
-    expected_is_searchable: [true, true, true, true, true, true]
-    expected_is_signed: [false, false, false, false, true, false]
-    expected_is_writable: [false, false, false, false, false, false]
-=======
->>>>>>> 3cb8d824
 
   - description: getFunctions_partial_filter_with_wildcard_characters_returns_matching_functions
     db: integration_test
@@ -136,31 +87,6 @@
       - [def, null, SUBSTRING, takes a substring from a string, 1, SUBSTRING]
       - [def, null, SUBSTRING, takes a substring from a string, 1, SUBSTRING]
     row_count: 2
-<<<<<<< HEAD
-    expected_sql_type: [LONGVARCHAR, LONGVARCHAR, LONGVARCHAR, LONGVARCHAR, INTEGER,
-      LONGVARCHAR]
-    expected_bson_type: [ string, string, string, string, int, string ]
-    expected_catalog_name: ['', '', '', '', '', '']
-    expected_column_class_name: [java.lang.String, java.lang.String, java.lang.String,
-      java.lang.String, int, java.lang.String]
-    expected_column_label: [FUNCTION_CAT, FUNCTION_SCHEM, FUNCTION_NAME, REMARKS,
-      FUNCTION_TYPE, SPECIFIC_NAME]
-    expected_column_display_size: [0, 0, 0, 0, 10, 0]
-    expected_precision: [0, 0, 0, 0, 10, 0]
-    expected_scale: [0, 0, 0, 0, 0, 0]
-    expected_schema_name: ['', '', '', '', '', '']
-    expected_is_auto_increment: [false, false, false, false, false, false]
-    expected_is_case_sensitive: [true, true, true, true, false, true]
-    expected_is_currency: [false, false, false, false, false, false]
-    expected_is_definitely_writable: [false, false, false, false, false, false]
-    expected_is_nullable: [columnNoNulls, columnNoNulls, columnNullable, columnNoNulls,
-                           columnNoNulls, columnNoNulls]
-    expected_is_read_only: [true, true, true, true, true, true]
-    expected_is_searchable: [true, true, true, true, true, true]
-    expected_is_signed: [false, false, false, false, true, false]
-    expected_is_writable: [false, false, false, false, false, false]
-=======
->>>>>>> 3cb8d824
 
   - description: getFunctions_exact_filter_returns_matching_functions
     db: integration_test
@@ -169,30 +95,6 @@
       - [def, null, SUBSTRING, takes a substring from a string, 1, SUBSTRING]
       - [def, null, SUBSTRING, takes a substring from a string, 1, SUBSTRING]
     row_count: 2
-<<<<<<< HEAD
-    expected_sql_type: [LONGVARCHAR, LONGVARCHAR, LONGVARCHAR, LONGVARCHAR, INTEGER,
-      LONGVARCHAR]
-    expected_bson_type: [string, string, string, string, int, string]
-    expected_catalog_name: ['', '', '', '', '', '']
-    expected_column_class_name: [java.lang.String, java.lang.String, java.lang.String,
-      java.lang.String, int, java.lang.String]
-    expected_column_label: [FUNCTION_CAT, FUNCTION_SCHEM, FUNCTION_NAME, REMARKS,
-      FUNCTION_TYPE, SPECIFIC_NAME]
-    expected_column_display_size: [0, 0, 0, 0, 10, 0]
-    expected_precision: [0, 0, 0, 0, 10, 0]
-    expected_scale: [0, 0, 0, 0, 0, 0]
-    expected_schema_name: ['', '', '', '', '', '']
-    expected_is_auto_increment: [false, false, false, false, false, false]
-    expected_is_case_sensitive: [true, true, true, true, false, true]
-    expected_is_currency: [false, false, false, false, false, false]
-    expected_is_definitely_writable: [false, false, false, false, false, false]
-    expected_is_nullable: [columnNoNulls, columnNoNulls, columnNullable, columnNoNulls,
-                           columnNoNulls, columnNoNulls]
-    expected_is_read_only: [true, true, true, true, true, true]
-    expected_is_searchable: [true, true, true, true, true, true]
-    expected_is_signed: [false, false, false, false, true, false]
-    expected_is_writable: [false, false, false, false, false, false]
-=======
 
   # getFunctionColumns(catalog, schemaPattern, functionNamePattern, columnNamePattern)
   - description: getFunctionColumns_resultset_metadata_validation
@@ -200,7 +102,7 @@
     meta_function: ["getFunctionColumns", "integration_test", null, "%", "%"]
     expected_sql_type: [ LONGVARCHAR, LONGVARCHAR, LONGVARCHAR, LONGVARCHAR, INTEGER,
                          INTEGER, LONGVARCHAR, INTEGER, INTEGER, INTEGER, INTEGER, INTEGER, LONGVARCHAR,
-                         INTEGER, INTEGER, LONGVARCHAR, LONGVARCHAR ]
+                         INTEGER, INTEGER, LONGVARCHAR, LONGVARCHAR ] 
     expected_catalog_name: [ '', '', '', '', '', '', '', '', '', '', '', '', '', '',
                            '', '', '' ]
     expected_column_class_name: [ java.lang.String, java.lang.String, java.lang.String,
@@ -237,7 +139,6 @@
                           true, true, true, false, true, true, false, false ]
     expected_is_writable: [ false, false, false, false, false, false, false, false,
                             false, false, false, false, false, false, false, false, false ]
->>>>>>> 3cb8d824
 
   # getFunctionColumns(catalog, schemaPattern, functionNamePattern, columnNamePattern)
   - description: getFunctionColumns no function or column filters returns all args
