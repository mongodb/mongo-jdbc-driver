--- conflicted
+++ resolved
@@ -83,44 +83,8 @@
       - [integration_test, null, null_and_missing, table, null, null, null, null,
          null, null]
       - [integration_test, null, baz, view, null, null, null, null, null, null]
-<<<<<<< HEAD
     row_count: 11
     ordered: true
-=======
-    row_count: 6
-    expected_sql_type: [LONGVARCHAR, LONGVARCHAR, LONGVARCHAR, LONGVARCHAR, LONGVARCHAR,
-                        LONGVARCHAR, LONGVARCHAR, LONGVARCHAR, LONGVARCHAR, LONGVARCHAR]
-    expected_bson_type: [ string, string, string, string, string, string, string, string,
-                          string, string ]
-    expected_catalog_name: ['', '', '', '', '', '', '', '', '', '']
-    expected_column_class_name: [java.lang.String, java.lang.String, java.lang.String,
-                                 java.lang.String, java.lang.String, java.lang.String, java.lang.String, java.lang.String,
-                                 java.lang.String, java.lang.String]
-    expected_column_label: [TABLE_CAT, TABLE_SCHEM, TABLE_NAME, TABLE_TYPE, REMARKS,
-                            TYPE_CAT, TYPE_SCHEM, TYPE_NAME, SELF_REFERENCING_COL_NAME, REF_GENERATION]
-    expected_column_display_size: [0, 0, 0, 0, 0, 0, 0, 0, 0, 0]
-    expected_precision: [0, 0, 0, 0, 0, 0, 0, 0, 0, 0]
-    expected_scale: [0, 0, 0, 0, 0, 0, 0, 0, 0, 0]
-    expected_schema_name: ['', '', '', '', '', '', '', '', '', '']
-    expected_is_auto_increment: [false, false, false, false, false, false, false,
-                                 false, false, false]
-    expected_is_case_sensitive: [true, true, true, true, true, true, true, true, true,
-                                 true]
-    expected_is_currency: [false, false, false, false, false, false, false, false,
-                           false, false]
-    expected_is_definitely_writable: [false, false, false, false, false, false, false,
-                                      false, false, false]
-    expected_is_nullable: [columnNullable, columnNullable, columnNullable, columnNoNulls,
-                           columnNoNulls, columnNullable, columnNoNulls, columnNullable, columnNullable, columnNullable]
-    expected_is_read_only: [true, true, true, true, true, true, true, true, true,
-                            true]
-    expected_is_searchable: [true, true, true, true, true, true, true, true, true,
-                             true]
-    expected_is_signed: [false, false, false, false, false, false, false, false, false,
-                         false]
-    expected_is_writable: [false, false, false, false, false, false, false, false,
-                           false, false]
->>>>>>> c39fa228
 
   - description: getTables_catalog_filter_only_returns_matching_tables
     db: integration_test
@@ -141,44 +105,9 @@
       - [integration_test, null, null_and_missing, table, null, null, null, null,
          null, null]
       - [integration_test, null, baz, view, null, null, null, null, null, null]
-<<<<<<< HEAD
     row_count: 10
     ordered: true
-=======
-    row_count: 5
-    expected_sql_type: [LONGVARCHAR, LONGVARCHAR, LONGVARCHAR, LONGVARCHAR, LONGVARCHAR,
-                        LONGVARCHAR, LONGVARCHAR, LONGVARCHAR, LONGVARCHAR, LONGVARCHAR]
-    expected_bson_type: [ string, string, string, string, string, string, string, string,
-                          string, string ]
-    expected_catalog_name: ['', '', '', '', '', '', '', '', '', '']
-    expected_column_class_name: [java.lang.String, java.lang.String, java.lang.String,
-                                 java.lang.String, java.lang.String, java.lang.String, java.lang.String, java.lang.String,
-                                 java.lang.String, java.lang.String]
-    expected_column_label: [TABLE_CAT, TABLE_SCHEM, TABLE_NAME, TABLE_TYPE, REMARKS,
-      TYPE_CAT, TYPE_SCHEM, TYPE_NAME, SELF_REFERENCING_COL_NAME, REF_GENERATION]
-    expected_column_display_size: [0, 0, 0, 0, 0, 0, 0, 0, 0, 0]
-    expected_precision: [0, 0, 0, 0, 0, 0, 0, 0, 0, 0]
-    expected_scale: [0, 0, 0, 0, 0, 0, 0, 0, 0, 0]
-    expected_schema_name: ['', '', '', '', '', '', '', '', '', '']
-    expected_is_auto_increment: [false, false, false, false, false, false, false,
-                                 false, false, false]
-    expected_is_case_sensitive: [true, true, true, true, true, true, true, true, true,
-                                 true]
-    expected_is_currency: [false, false, false, false, false, false, false, false,
-                           false, false]
-    expected_is_definitely_writable: [false, false, false, false, false, false, false,
-                                      false, false, false]
-    expected_is_nullable: [columnNullable, columnNullable, columnNullable, columnNoNulls,
-                           columnNoNulls, columnNullable, columnNoNulls, columnNullable, columnNullable, columnNullable]
-    expected_is_read_only: [true, true, true, true, true, true, true, true, true,
-                            true]
-    expected_is_searchable: [true, true, true, true, true, true, true, true, true,
-                             true]
-    expected_is_signed: [false, false, false, false, false, false, false, false, false,
-                         false]
-    expected_is_writable: [false, false, false, false, false, false, false, false,
-                           false, false]
->>>>>>> c39fa228
+
 
   - description: getTables_catalog_and_table_filters_only_returns_matching_tables
     db: integration_test
@@ -188,44 +117,8 @@
          null, null, null, null]
       - [integration_test, null, bar, table, null, null, null, null, null, null]
       - [integration_test, null, baz, view, null, null, null, null, null, null]
-<<<<<<< HEAD
     row_count: 3
     ordered: true
-=======
-    row_count: 2
-    expected_sql_type: [LONGVARCHAR, LONGVARCHAR, LONGVARCHAR, LONGVARCHAR, LONGVARCHAR,
-                        LONGVARCHAR, LONGVARCHAR, LONGVARCHAR, LONGVARCHAR, LONGVARCHAR]
-    expected_bson_type: [ string, string, string, string, string, string, string, string,
-                          string, string ]
-    expected_catalog_name: ['', '', '', '', '', '', '', '', '', '']
-    expected_column_class_name: [java.lang.String, java.lang.String, java.lang.String,
-                                 java.lang.String, java.lang.String, java.lang.String, java.lang.String, java.lang.String,
-                                 java.lang.String, java.lang.String]
-    expected_column_label: [TABLE_CAT, TABLE_SCHEM, TABLE_NAME, TABLE_TYPE, REMARKS,
-                            TYPE_CAT, TYPE_SCHEM, TYPE_NAME, SELF_REFERENCING_COL_NAME, REF_GENERATION]
-    expected_column_display_size: [0, 0, 0, 0, 0, 0, 0, 0, 0, 0]
-    expected_precision: [0, 0, 0, 0, 0, 0, 0, 0, 0, 0]
-    expected_scale: [0, 0, 0, 0, 0, 0, 0, 0, 0, 0]
-    expected_schema_name: ['', '', '', '', '', '', '', '', '', '']
-    expected_is_auto_increment: [false, false, false, false, false, false, false,
-                                 false, false, false]
-    expected_is_case_sensitive: [true, true, true, true, true, true, true, true, true,
-                                 true]
-    expected_is_currency: [false, false, false, false, false, false, false, false,
-                           false, false]
-    expected_is_definitely_writable: [false, false, false, false, false, false, false,
-                                      false, false, false]
-    expected_is_nullable: [columnNullable, columnNullable, columnNullable, columnNoNulls,
-                           columnNoNulls, columnNullable, columnNoNulls, columnNullable, columnNullable, columnNullable]
-    expected_is_read_only: [true, true, true, true, true, true, true, true, true,
-                            true]
-    expected_is_searchable: [true, true, true, true, true, true, true, true, true,
-                             true]
-    expected_is_signed: [false, false, false, false, false, false, false, false, false,
-                         false]
-    expected_is_writable: [false, false, false, false, false, false, false, false,
-                           false, false]
->>>>>>> c39fa228
 
   - description: getTables_catalog,_table,_and_type_filters_only_returns_matching_tables_(views)
     db: integration_test
@@ -238,42 +131,7 @@
     expected_result:
       - [integration_test, null, baz, view, null, null, null, null, null, null]
     row_count: 1
-<<<<<<< HEAD
-    ordered: true
-=======
-    expected_sql_type: [LONGVARCHAR, LONGVARCHAR, LONGVARCHAR, LONGVARCHAR, LONGVARCHAR,
-                        LONGVARCHAR, LONGVARCHAR, LONGVARCHAR, LONGVARCHAR, LONGVARCHAR]
-    expected_bson_type: [ string, string, string, string, string, string, string, string,
-                          string, string ]
-    expected_catalog_name: ['', '', '', '', '', '', '', '', '', '']
-    expected_column_class_name: [java.lang.String, java.lang.String, java.lang.String,
-                                 java.lang.String, java.lang.String, java.lang.String, java.lang.String, java.lang.String,
-                                 java.lang.String, java.lang.String]
-    expected_column_label: [TABLE_CAT, TABLE_SCHEM, TABLE_NAME, TABLE_TYPE, REMARKS,
-                            TYPE_CAT, TYPE_SCHEM, TYPE_NAME, SELF_REFERENCING_COL_NAME, REF_GENERATION]
-    expected_column_display_size: [0, 0, 0, 0, 0, 0, 0, 0, 0, 0]
-    expected_precision: [0, 0, 0, 0, 0, 0, 0, 0, 0, 0]
-    expected_scale: [0, 0, 0, 0, 0, 0, 0, 0, 0, 0]
-    expected_schema_name: ['', '', '', '', '', '', '', '', '', '']
-    expected_is_auto_increment: [false, false, false, false, false, false, false,
-                                 false, false, false]
-    expected_is_case_sensitive: [true, true, true, true, true, true, true, true, true,
-                                 true]
-    expected_is_currency: [false, false, false, false, false, false, false, false,
-                           false, false]
-    expected_is_definitely_writable: [false, false, false, false, false, false, false,
-                                      false, false, false]
-    expected_is_nullable: [columnNullable, columnNullable, columnNullable, columnNoNulls,
-                           columnNoNulls, columnNullable, columnNoNulls, columnNullable, columnNullable, columnNullable]
-    expected_is_read_only: [true, true, true, true, true, true, true, true, true,
-                            true]
-    expected_is_searchable: [true, true, true, true, true, true, true, true, true,
-                             true]
-    expected_is_signed: [false, false, false, false, false, false, false, false, false,
-                         false]
-    expected_is_writable: [false, false, false, false, false, false, false, false,
-                           false, false]
->>>>>>> c39fa228
+    ordered: true
 
   - description: getTables_catalog,_table,_and_type_filters_only_returns_matching_tables_(tables)
     db: integration_test
@@ -284,48 +142,11 @@
       - b%
       - [table]
     expected_result:
-<<<<<<< HEAD
       - [integration_test, null, b_non_lexicographic_field_order, table, null, null,
          null, null, null, null]
       - [integration_test, null, bar, table, null, null, null, null, null, null]
     row_count: 2
     ordered: true
-=======
-      - [null, null, null, integration_test, bar, null, table, null, null, null]
-    row_count: 1
-    expected_sql_type: [LONGVARCHAR, LONGVARCHAR, LONGVARCHAR, LONGVARCHAR, LONGVARCHAR,
-                        LONGVARCHAR, LONGVARCHAR, LONGVARCHAR, LONGVARCHAR, LONGVARCHAR]
-    expected_bson_type: [ string, string, string, string, string, string, string, string,
-                          string, string ]
-    expected_catalog_name: ['', '', '', '', '', '', '', '', '', '']
-    expected_column_class_name: [java.lang.String, java.lang.String, java.lang.String,
-                                 java.lang.String, java.lang.String, java.lang.String, java.lang.String, java.lang.String,
-                                 java.lang.String, java.lang.String]
-    expected_column_label: [TABLE_CAT, TABLE_SCHEM, TABLE_NAME, TABLE_TYPE, REMARKS,
-                            TYPE_CAT, TYPE_SCHEM, TYPE_NAME, SELF_REFERENCING_COL_NAME, REF_GENERATION]
-    expected_column_display_size: [0, 0, 0, 0, 0, 0, 0, 0, 0, 0]
-    expected_precision: [0, 0, 0, 0, 0, 0, 0, 0, 0, 0]
-    expected_scale: [0, 0, 0, 0, 0, 0, 0, 0, 0, 0]
-    expected_schema_name: ['', '', '', '', '', '', '', '', '', '']
-    expected_is_auto_increment: [false, false, false, false, false, false, false,
-                                 false, false, false]
-    expected_is_case_sensitive: [true, true, true, true, true, true, true, true, true,
-                                 true]
-    expected_is_currency: [false, false, false, false, false, false, false, false,
-                           false, false]
-    expected_is_definitely_writable: [false, false, false, false, false, false, false,
-                                      false, false, false]
-    expected_is_nullable: [columnNullable, columnNullable, columnNullable, columnNoNulls,
-                           columnNoNulls, columnNullable, columnNoNulls, columnNullable, columnNullable, columnNullable]
-    expected_is_read_only: [true, true, true, true, true, true, true, true, true,
-                            true]
-    expected_is_searchable: [true, true, true, true, true, true, true, true, true,
-                             true]
-    expected_is_signed: [false, false, false, false, false, false, false, false, false,
-                         false]
-    expected_is_writable: [false, false, false, false, false, false, false, false,
-                           false, false]
->>>>>>> c39fa228
 
   - description: getTables_catalog,_table,_and_type_filters_only_returns_matching_tables_(both)
     db: integration_test
@@ -336,50 +157,12 @@
       - b%
       - [view, table]
     expected_result:
-<<<<<<< HEAD
       - [integration_test, null, b_non_lexicographic_field_order, table, null, null,
          null, null, null, null]
       - [integration_test, null, bar, table, null, null, null, null, null, null]
       - [integration_test, null, baz, view, null, null, null, null, null, null]
     row_count: 3
     ordered: true
-=======
-      - [null, null, null, integration_test, bar, null, table, null, null, null]
-      - [null, null, null, integration_test, baz, null, view, null, null, null]
-    row_count: 2
-    expected_sql_type: [LONGVARCHAR, LONGVARCHAR, LONGVARCHAR, LONGVARCHAR, LONGVARCHAR,
-                        LONGVARCHAR, LONGVARCHAR, LONGVARCHAR, LONGVARCHAR, LONGVARCHAR]
-    expected_bson_type: [ string, string, string, string, string, string, string, string,
-                          string, string ]
-    expected_catalog_name: ['', '', '', '', '', '', '', '', '', '']
-    expected_column_class_name: [java.lang.String, java.lang.String, java.lang.String,
-                                 java.lang.String, java.lang.String, java.lang.String, java.lang.String, java.lang.String,
-                                 java.lang.String, java.lang.String]
-    expected_column_label: [TABLE_CAT, TABLE_SCHEM, TABLE_NAME, TABLE_TYPE, REMARKS,
-                            TYPE_CAT, TYPE_SCHEM, TYPE_NAME, SELF_REFERENCING_COL_NAME, REF_GENERATION]
-    expected_column_display_size: [0, 0, 0, 0, 0, 0, 0, 0, 0, 0]
-    expected_precision: [0, 0, 0, 0, 0, 0, 0, 0, 0, 0]
-    expected_scale: [0, 0, 0, 0, 0, 0, 0, 0, 0, 0]
-    expected_schema_name: ['', '', '', '', '', '', '', '', '', '']
-    expected_is_auto_increment: [false, false, false, false, false, false, false,
-                                 false, false, false]
-    expected_is_case_sensitive: [true, true, true, true, true, true, true, true, true,
-                                 true]
-    expected_is_currency: [false, false, false, false, false, false, false, false,
-                           false, false]
-    expected_is_definitely_writable: [false, false, false, false, false, false, false,
-                                      false, false, false]
-    expected_is_nullable: [columnNullable, columnNullable, columnNullable, columnNoNulls,
-                           columnNoNulls, columnNullable, columnNoNulls, columnNullable, columnNullable, columnNullable]
-    expected_is_read_only: [true, true, true, true, true, true, true, true, true,
-                            true]
-    expected_is_searchable: [true, true, true, true, true, true, true, true, true,
-                             true]
-    expected_is_signed: [false, false, false, false, false, false, false, false, false,
-                         false]
-    expected_is_writable: [false, false, false, false, false, false, false, false,
-                           false, false]
->>>>>>> c39fa228
 
   # getTablePrivileges(catalog, schemaPattern, tableNamePattern)
   - description: getTablePrivileges_resultset_metadata_validation
@@ -443,35 +226,8 @@
       - [integration_test, null, class, null, '', SELECT, null]
       - [integration_test, null, foo, null, '', SELECT, null]
       - [integration_test, null, grades, null, '', SELECT, null]
-<<<<<<< HEAD
-      - [integration_test, null, null_and_missing, null, '', SELECT, null]
     row_count: 10
     ordered: true
-=======
-    row_count: 5
-    expected_sql_type: [LONGVARCHAR, LONGVARCHAR, LONGVARCHAR, LONGVARCHAR, LONGVARCHAR,
-                        LONGVARCHAR, LONGVARCHAR]
-    expected_bson_type: [string, string, string, string, string, string, string]
-    expected_catalog_name: ['', '', '', '', '', '', '']
-    expected_column_class_name: [java.lang.String, java.lang.String, java.lang.String,
-                                 java.lang.String, java.lang.String, java.lang.String, java.lang.String]
-    expected_column_label: [TABLE_CAT, TABLE_SCHEM, TABLE_NAME, GRANTOR, GRANTEE,
-                            PRIVILEGE, IS_GRANTABLE]
-    expected_column_display_size: [0, 0, 0, 0, 0, 0, 0]
-    expected_precision: [0, 0, 0, 0, 0, 0, 0]
-    expected_scale: [0, 0, 0, 0, 0, 0, 0]
-    expected_schema_name: ['', '', '', '', '', '', '']
-    expected_is_auto_increment: [false, false, false, false, false, false, false]
-    expected_is_case_sensitive: [true, true, true, true, true, true, true]
-    expected_is_currency: [false, false, false, false, false, false, false]
-    expected_is_definitely_writable: [false, false, false, false, false, false, false]
-    expected_is_nullable: [columnNoNulls, columnNullable, columnNullable, columnNoNulls,
-                           columnNoNulls, columnNoNulls, columnNullable]
-    expected_is_read_only: [true, true, true, true, true, true, true]
-    expected_is_searchable: [true, true, true, true, true, true, true]
-    expected_is_signed: [false, false, false, false, false, false, false]
-    expected_is_writable: [false, false, false, false, false, false, false]
->>>>>>> c39fa228
 
   - description: getTablePrivileges_catalog_and_table_filters_returns_matching_tables
     db: integration_test
@@ -481,34 +237,8 @@
          null]
       - [integration_test, null, bar, null, '', SELECT, null]
       - [integration_test, null, baz, null, '', SELECT, null]
-<<<<<<< HEAD
     row_count: 3
     ordered: true
-=======
-    row_count: 2
-    expected_sql_type: [LONGVARCHAR, LONGVARCHAR, LONGVARCHAR, LONGVARCHAR, LONGVARCHAR,
-                        LONGVARCHAR, LONGVARCHAR]
-    expected_bson_type: [string, string, string, string, string, string, string]
-    expected_catalog_name: ['', '', '', '', '', '', '']
-    expected_column_class_name: [java.lang.String, java.lang.String, java.lang.String,
-                                 java.lang.String, java.lang.String, java.lang.String, java.lang.String]
-    expected_column_label: [TABLE_CAT, TABLE_SCHEM, TABLE_NAME, GRANTOR, GRANTEE,
-                            PRIVILEGE, IS_GRANTABLE]
-    expected_column_display_size: [0, 0, 0, 0, 0, 0, 0]
-    expected_precision: [0, 0, 0, 0, 0, 0, 0]
-    expected_scale: [0, 0, 0, 0, 0, 0, 0]
-    expected_schema_name: ['', '', '', '', '', '', '']
-    expected_is_auto_increment: [false, false, false, false, false, false, false]
-    expected_is_case_sensitive: [true, true, true, true, true, true, true]
-    expected_is_currency: [false, false, false, false, false, false, false]
-    expected_is_definitely_writable: [false, false, false, false, false, false, false]
-    expected_is_nullable: [columnNoNulls, columnNullable, columnNullable, columnNoNulls,
-                           columnNoNulls, columnNoNulls, columnNullable]
-    expected_is_read_only: [true, true, true, true, true, true, true]
-    expected_is_searchable: [true, true, true, true, true, true, true]
-    expected_is_signed: [false, false, false, false, false, false, false]
-    expected_is_writable: [false, false, false, false, false, false, false]
->>>>>>> c39fa228
 
   # getColumns(catalog, schemaPattern, tableNamePattern, columnNamePattern)
   - description: getColumns no filters returns all columns
