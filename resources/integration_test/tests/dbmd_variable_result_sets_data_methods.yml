tests:
  # getCatalogs()
  - description: getCatalogs_returns_all_databases
    db: integration_test
    meta_function: [getCatalogs]
    expected_result:
      - [db2]
      - [integration_test]
    row_count: 2
    ordered: true
    expected_sql_type: [LONGVARCHAR]
    expected_bson_type: [ string ]
    expected_catalog_name: ['']
    expected_column_class_name: [java.lang.String]
    expected_column_label: [TABLE_CAT]
    expected_column_display_size: [0]
    expected_precision: [0]
    expected_scale: [0]
    expected_schema_name: ['']
    expected_is_auto_increment: [false]
    expected_is_case_sensitive: [true]
    expected_is_currency: [false]
    expected_is_definitely_writable: [false]
    expected_is_nullable: [columnNoNulls]
    expected_is_read_only: [true]
    expected_is_searchable: [true]
    expected_is_signed: [false]
    expected_is_writable: [false]

  # getTables(catalog, schemaPattern, tableNamePattern, types)
<<<<<<< HEAD
  - description: getTables_null_parameters_returns_all_tables
    db: integration_test
    #skip_reason: "SQL-669, SQL-672: incorrect column nullability. also, using 'collection' instead of 'table'"
    meta_function: [ getTables, null, null, null, null ]
    #expected_result:
    #  - [db2, null, foo, table, null, null, null, null, null, null]
    #  - [integration_test, null, a_non_lexicographic_field_order, table, null,
    #     null, null, null, null, null]
    #  - [integration_test, null, any_collection, table, null, null, null, null,
    #     null, null]
    #  - [integration_test, null, anyof_collection, table, null, null, null, null,
    #     null, null]
    #  - [integration_test, null, b_non_lexicographic_field_order, table, null,
    #     null, null, null, null, null]
    #  - [integration_test, null, bar, table, null, null, null, null, null, null]
    #  - [integration_test, null, class, table, null, null, null, null, null,
    #     null]
    #  - [integration_test, null, foo, table, null, null, null, null, null, null]
    #  - [integration_test, null, grades, table, null, null, null, null, null,
    #     null]
    #  - [integration_test, null, null_and_missing, table, null, null, null, null,
    #     null, null]
    #  - [integration_test, null, baz, view, null, null, null, null, null, null]
    #  - [ integration_test, null, types_other, collection, null, null, null, null,
    #      null, null ]
    row_count: 12
    expected_sql_type: [ LONGVARCHAR, LONGVARCHAR, LONGVARCHAR, LONGVARCHAR, LONGVARCHAR,
                         LONGVARCHAR, LONGVARCHAR, LONGVARCHAR, LONGVARCHAR, LONGVARCHAR ]
    expected_bson_type: [ string, string, string, string, string, string, string, string,
                          string, string ]
=======
  - description: getTables_resultset_metadata_validation
    db: integration_test
    meta_function: [ getTables, null, null, '%', null ]
    expected_sql_type: [ LONGVARCHAR, LONGVARCHAR, LONGVARCHAR, LONGVARCHAR, LONGVARCHAR,
                         LONGVARCHAR, LONGVARCHAR, LONGVARCHAR, LONGVARCHAR, LONGVARCHAR ]
>>>>>>> 38b20ec3
    expected_catalog_name: [ '', '', '', '', '', '', '', '', '', '' ]
    expected_column_class_name: [ java.lang.String, java.lang.String, java.lang.String,
                                  java.lang.String, java.lang.String, java.lang.String, java.lang.String, java.lang.String,
                                  java.lang.String, java.lang.String ]
    expected_column_label: [ TABLE_CAT, TABLE_SCHEM, TABLE_NAME, TABLE_TYPE, REMARKS,
                             TYPE_CAT, TYPE_SCHEM, TYPE_NAME, SELF_REFERENCING_COL_NAME, REF_GENERATION ]
    expected_column_display_size: [ 0, 0, 0, 0, 0, 0, 0, 0, 0, 0 ]
    expected_precision: [ 0, 0, 0, 0, 0, 0, 0, 0, 0, 0 ]
    expected_scale: [ 0, 0, 0, 0, 0, 0, 0, 0, 0, 0 ]
    expected_schema_name: [ '', '', '', '', '', '', '', '', '', '' ]
    expected_is_auto_increment: [ false, false, false, false, false, false, false,
                                  false, false, false ]
    expected_is_case_sensitive: [ true, true, true, true, true, true, true, true, true,
                                  true ]
    expected_is_currency: [ false, false, false, false, false, false, false, false,
                            false, false ]
    expected_is_definitely_writable: [ false, false, false, false, false, false, false,
                                       false, false, false ]
<<<<<<< HEAD
=======
    #skip_reason: "SQL-669: incorrect column nullability."
>>>>>>> 38b20ec3
    #expected_is_nullable: [ columnNullable, columnNullable, columnNullable, columnNoNulls,
    #                        columnNoNulls, columnNullable, columnNoNulls, columnNullable, columnNullable, columnNullable ]
    expected_is_read_only: [ true, true, true, true, true, true, true, true, true,
                             true ]
    expected_is_searchable: [ true, true, true, true, true, true, true, true, true,
                              true ]
    expected_is_signed: [ false, false, false, false, false, false, false, false, false,
                          false ]
    expected_is_writable: [ false, false, false, false, false, false, false, false,
<<<<<<< HEAD
                            false, false ]
=======
                              false, false ]
>>>>>>> 38b20ec3

  - description: getTables_no_filters_returns_all_tables
    db: integration_test
    meta_function: [getTables, null, null, '%', null]
    expected_result:
      - [db2, null, foo, table, null, null, null, null, null, null]
      - [integration_test, null, a_non_lexicographic_field_order, table, null, null,
         null, null, null, null]
      - [integration_test, null, any_collection, table, null, null, null, null, null,
         null]
      - [integration_test, null, anyof_collection, table, null, null, null, null,
         null, null]
      - [integration_test, null, b_non_lexicographic_field_order, table, null, null,
         null, null, null, null]
      - [integration_test, null, bar, table, null, null, null, null, null, null]
      - [integration_test, null, class, table, null, null, null, null, null, null]
      - [integration_test, null, foo, table, null, null, null, null, null, null]
      - [integration_test, null, grades, table, null, null, null, null, null, null]
      - [integration_test, null, null_and_missing, table, null, null, null, null,
         null, null]
      - [ integration_test, null, types_other, table, null, null, null, null,
          null, null ]
      - [integration_test, null, baz, view, null, null, null, null, null, null]
    row_count: 12
    ordered: true

  - description: getTables_catalog_filter_only_returns_matching_tables
    db: integration_test
    meta_function: [getTables, integration_test, null, '%', null]
    expected_result:
      - [integration_test, null, a_non_lexicographic_field_order, table, null, null,
         null, null, null, null]
      - [integration_test, null, any_collection, table, null, null, null, null, null,
         null]
      - [integration_test, null, anyof_collection, table, null, null, null, null,
         null, null]
      - [integration_test, null, b_non_lexicographic_field_order, table, null, null,
         null, null, null, null]
      - [integration_test, null, bar, table, null, null, null, null, null, null]
      - [integration_test, null, class, table, null, null, null, null, null, null]
      - [integration_test, null, foo, table, null, null, null, null, null, null]
      - [integration_test, null, grades, table, null, null, null, null, null, null]
      - [integration_test, null, null_and_missing, table, null, null, null, null,
         null, null]
      - [ integration_test, null, types_other, table, null, null, null, null,
          null, null ]
      - [integration_test, null, baz, view, null, null, null, null, null, null]
    row_count: 11
    ordered: true


  - description: getTables_catalog_and_table_filters_only_returns_matching_tables
    db: integration_test
    meta_function: [getTables, integration_test, null, b%, null]
    expected_result:
      - [integration_test, null, b_non_lexicographic_field_order, table, null, null,
         null, null, null, null]
      - [integration_test, null, bar, table, null, null, null, null, null, null]
      - [integration_test, null, baz, view, null, null, null, null, null, null]
    row_count: 3
    ordered: true

  - description: getTables_catalog,_table,_and_type_filters_only_returns_matching_tables_(views)
    db: integration_test
    meta_function:
      - getTables
      - integration_test
      - null
      - b%
      - [view]
    expected_result:
      - [integration_test, null, baz, view, null, null, null, null, null, null]
    row_count: 1
    ordered: true

  - description: getTables_catalog,_table,_and_type_filters_only_returns_matching_tables_(tables)
    db: integration_test
    meta_function:
      - getTables
      - integration_test
      - null
      - b%
      - [table]
    expected_result:
      - [integration_test, null, b_non_lexicographic_field_order, table, null, null,
         null, null, null, null]
      - [integration_test, null, bar, table, null, null, null, null, null, null]
    row_count: 2
    ordered: true

  - description: getTables_catalog,_table,_and_type_filters_only_returns_matching_tables_(both)
    db: integration_test
    meta_function:
      - getTables
      - integration_test
      - null
      - b%
      - [view, table]
    expected_result:
      - [integration_test, null, b_non_lexicographic_field_order, table, null, null,
         null, null, null, null]
      - [integration_test, null, bar, table, null, null, null, null, null, null]
      - [integration_test, null, baz, view, null, null, null, null, null, null]
    row_count: 3
    ordered: true

  # getTablePrivileges(catalog, schemaPattern, tableNamePattern)
  - description: getTablePrivileges_resultset_metadata_validation
    db: integration_test
    meta_function: [getTablePrivileges, null, null, '%']
    expected_sql_type: [LONGVARCHAR, LONGVARCHAR, LONGVARCHAR, LONGVARCHAR, LONGVARCHAR,
                        LONGVARCHAR, LONGVARCHAR]
    expected_bson_type: [string, string, string, string, string, string, string]
    expected_catalog_name: ['', '', '', '', '', '', '']
    expected_column_class_name: [java.lang.String, java.lang.String, java.lang.String,
                                 java.lang.String, java.lang.String, java.lang.String, java.lang.String]
    expected_column_label: [TABLE_CAT, TABLE_SCHEM, TABLE_NAME, GRANTOR, GRANTEE,
                            PRIVILEGE, IS_GRANTABLE]
    expected_column_display_size: [0, 0, 0, 0, 0, 0, 0]
    expected_precision: [0, 0, 0, 0, 0, 0, 0]
    expected_scale: [0, 0, 0, 0, 0, 0, 0]
    expected_schema_name: ['', '', '', '', '', '', '']
    expected_is_auto_increment: [false, false, false, false, false, false, false]
    expected_is_case_sensitive: [true, true, true, true, true, true, true]
    expected_is_currency: [false, false, false, false, false, false, false]
    expected_is_definitely_writable: [false, false, false, false, false, false, false]
    #skip_reason: "SQL-669: incorrect column nullability"
    #expected_is_nullable: [columnNoNulls, columnNullable, columnNullable, columnNoNulls, columnNoNulls, columnNoNulls, columnNullable]
    expected_is_read_only: [true, true, true, true, true, true, true]
    expected_is_searchable: [true, true, true, true, true, true, true]
    expected_is_signed: [false, false, false, false, false, false, false]
    expected_is_writable: [false, false, false, false, false, false, false]

  - description: getTablePrivileges_no_filters_returns_all_tables
    db: integration_test
    meta_function: [getTablePrivileges, null, null, '%']
    expected_result:
      - [db2, null, foo, null, '', SELECT, null]
      - [integration_test, null, a_non_lexicographic_field_order, null, '', SELECT,
         null]
      - [integration_test, null, any_collection, null, '', SELECT, null]
      - [integration_test, null, anyof_collection, null, '', SELECT, null]
      - [integration_test, null, b_non_lexicographic_field_order, null, '', SELECT,
         null]
      - [integration_test, null, bar, null, '', SELECT, null]
      - [integration_test, null, baz, null, '', SELECT, null]
      - [integration_test, null, class, null, '', SELECT, null]
      - [integration_test, null, foo, null, '', SELECT, null]
      - [integration_test, null, grades, null, '', SELECT, null]
      - [integration_test, null, null_and_missing, null, '', SELECT, null]
      - [integration_test, null, types_other, null, '', SELECT, null]
    row_count: 12
    ordered: true

  - description: getTablePrivileges_catalog_filter_only_returns_matching_tables
    db: integration_test
    meta_function: [getTablePrivileges, integration_test, null, '%']
    expected_result:
      - [integration_test, null, a_non_lexicographic_field_order, null, '', SELECT,
         null]
      - [integration_test, null, any_collection, null, '', SELECT, null]
      - [integration_test, null, anyof_collection, null, '', SELECT, null]
      - [integration_test, null, b_non_lexicographic_field_order, null, '', SELECT,
         null]
      - [integration_test, null, bar, null, '', SELECT, null]
      - [integration_test, null, baz, null, '', SELECT, null]
      - [integration_test, null, class, null, '', SELECT, null]
      - [integration_test, null, foo, null, '', SELECT, null]
      - [integration_test, null, grades, null, '', SELECT, null]
      - [ integration_test, null, null_and_missing, null, '', SELECT, null ]
      - [ integration_test, null, types_other, null, '', SELECT, null ]
    row_count: 11
    ordered: true

  - description: getTablePrivileges_catalog_and_table_filters_returns_matching_tables
    db: integration_test
    meta_function: [getTablePrivileges, integration_test, null, b%]
    expected_result:
      - [integration_test, null, b_non_lexicographic_field_order, null, '', SELECT,
         null]
      - [integration_test, null, bar, null, '', SELECT, null]
      - [integration_test, null, baz, null, '', SELECT, null]
    row_count: 3
    ordered: true

  # getColumns(catalog, schemaPattern, tableNamePattern, columnNamePattern)
  - description: getColumns_null_parameters_returns_all_columns
    db: integration_test
    meta_function: [ "getColumns", null, null, null, null ]
    skip_reason: "SQL-668: fix MongoJsonSchema bsonType String/Array conflict"

  - description: getColumns no filters returns all columns
    db: integration_test
    meta_function: ["getColumns", null, null, "%", "%"]
    skip_reason: "SQL-668: fix MongoJsonSchema bsonType String/Array conflict"

  - description: getColumns catalog filter only returns all columns in database
    db: integration_test
    meta_function: ["getColumns", "integration_test", null, "%", "%"]
    skip_reason: "SQL-668: fix MongoJsonSchema bsonType String/Array conflict"

  - description: getColumns catalog and table filters only returns matching columns
    db: integration_test
    meta_function: ["getColumns", "integration_test", null, "foo", "%"]
    skip_reason: "SQL-668: fix MongoJsonSchema bsonType String/Array conflict"

  - description: getColumns catalog, table, and columns filters returns matching columns
    db: integration_test
    meta_function: ["getColumns", "integration_test", null, "b%", "_"]
    skip_reason: "SQL-668: fix MongoJsonSchema bsonType String/Array conflict"

  # getColumnPrivileges(catalog, schemaPattern, tableNamePattern, columnNamePattern)
  - description: getColumnPrivileges no filters returns all columns
    db: integration_test
    meta_function: ["getColumnPrivileges", null, null, "%", "%"]
    skip_reason: "SQL-668: fix MongoJsonSchema bsonType String/Array conflict"

  - description: getColumnPrivileges catalog filter only returns all columns in database
    db: integration_test
    meta_function: ["getColumnPrivileges", "integration_test", null, "%", "%"]
    skip_reason: "SQL-668: fix MongoJsonSchema bsonType String/Array conflict"

  - description: getColumnPrivileges catalog and table filters only returns matching columns
    db: integration_test
    meta_function: ["getColumnPrivileges", "integration_test", null, "foo", "%"]
    skip_reason: "SQL-668: fix MongoJsonSchema bsonType String/Array conflict"

  - description: getColumnPrivileges catalog, table, and columns filters returns matching columns
    db: integration_test
    meta_function: ["getColumnPrivileges", "integration_test", null, "b%", "_"]
    skip_reason: "SQL-668: fix MongoJsonSchema bsonType String/Array conflict"<|MERGE_RESOLUTION|>--- conflicted
+++ resolved
@@ -28,44 +28,13 @@
     expected_is_writable: [false]
 
   # getTables(catalog, schemaPattern, tableNamePattern, types)
-<<<<<<< HEAD
-  - description: getTables_null_parameters_returns_all_tables
-    db: integration_test
-    #skip_reason: "SQL-669, SQL-672: incorrect column nullability. also, using 'collection' instead of 'table'"
-    meta_function: [ getTables, null, null, null, null ]
-    #expected_result:
-    #  - [db2, null, foo, table, null, null, null, null, null, null]
-    #  - [integration_test, null, a_non_lexicographic_field_order, table, null,
-    #     null, null, null, null, null]
-    #  - [integration_test, null, any_collection, table, null, null, null, null,
-    #     null, null]
-    #  - [integration_test, null, anyof_collection, table, null, null, null, null,
-    #     null, null]
-    #  - [integration_test, null, b_non_lexicographic_field_order, table, null,
-    #     null, null, null, null, null]
-    #  - [integration_test, null, bar, table, null, null, null, null, null, null]
-    #  - [integration_test, null, class, table, null, null, null, null, null,
-    #     null]
-    #  - [integration_test, null, foo, table, null, null, null, null, null, null]
-    #  - [integration_test, null, grades, table, null, null, null, null, null,
-    #     null]
-    #  - [integration_test, null, null_and_missing, table, null, null, null, null,
-    #     null, null]
-    #  - [integration_test, null, baz, view, null, null, null, null, null, null]
-    #  - [ integration_test, null, types_other, collection, null, null, null, null,
-    #      null, null ]
-    row_count: 12
+  - description: getTables_resultset_metadata_validation
+    db: integration_test
+    meta_function: [ getTables, null, null, '%', null ]
     expected_sql_type: [ LONGVARCHAR, LONGVARCHAR, LONGVARCHAR, LONGVARCHAR, LONGVARCHAR,
                          LONGVARCHAR, LONGVARCHAR, LONGVARCHAR, LONGVARCHAR, LONGVARCHAR ]
     expected_bson_type: [ string, string, string, string, string, string, string, string,
                           string, string ]
-=======
-  - description: getTables_resultset_metadata_validation
-    db: integration_test
-    meta_function: [ getTables, null, null, '%', null ]
-    expected_sql_type: [ LONGVARCHAR, LONGVARCHAR, LONGVARCHAR, LONGVARCHAR, LONGVARCHAR,
-                         LONGVARCHAR, LONGVARCHAR, LONGVARCHAR, LONGVARCHAR, LONGVARCHAR ]
->>>>>>> 38b20ec3
     expected_catalog_name: [ '', '', '', '', '', '', '', '', '', '' ]
     expected_column_class_name: [ java.lang.String, java.lang.String, java.lang.String,
                                   java.lang.String, java.lang.String, java.lang.String, java.lang.String, java.lang.String,
@@ -84,10 +53,7 @@
                             false, false ]
     expected_is_definitely_writable: [ false, false, false, false, false, false, false,
                                        false, false, false ]
-<<<<<<< HEAD
-=======
     #skip_reason: "SQL-669: incorrect column nullability."
->>>>>>> 38b20ec3
     #expected_is_nullable: [ columnNullable, columnNullable, columnNullable, columnNoNulls,
     #                        columnNoNulls, columnNullable, columnNoNulls, columnNullable, columnNullable, columnNullable ]
     expected_is_read_only: [ true, true, true, true, true, true, true, true, true,
@@ -97,11 +63,31 @@
     expected_is_signed: [ false, false, false, false, false, false, false, false, false,
                           false ]
     expected_is_writable: [ false, false, false, false, false, false, false, false,
-<<<<<<< HEAD
-                            false, false ]
-=======
                               false, false ]
->>>>>>> 38b20ec3
+
+  - description: getTables_null_parameters_returns_all_tables
+    db: integration_test
+    meta_function: [ getTables, null, null, null, null ]
+    expected_result:
+      - [db2, null, foo, table, null, null, null, null, null, null]
+      - [integration_test, null, a_non_lexicographic_field_order, table, null, null,
+         null, null, null, null]
+      - [integration_test, null, any_collection, table, null, null, null, null, null,
+         null]
+      - [integration_test, null, anyof_collection, table, null, null, null, null,
+         null, null]
+      - [integration_test, null, b_non_lexicographic_field_order, table, null, null,
+         null, null, null, null]
+      - [integration_test, null, bar, table, null, null, null, null, null, null]
+      - [integration_test, null, class, table, null, null, null, null, null, null]
+      - [integration_test, null, foo, table, null, null, null, null, null, null]
+      - [integration_test, null, grades, table, null, null, null, null, null, null]
+      - [integration_test, null, null_and_missing, table, null, null, null, null,
+         null, null]
+      - [ integration_test, null, types_other, table, null, null, null, null,
+          null, null ]
+      - [integration_test, null, baz, view, null, null, null, null, null, null]
+    row_count: 12
 
   - description: getTables_no_filters_returns_all_tables
     db: integration_test
