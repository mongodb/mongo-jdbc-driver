--- conflicted
+++ resolved
@@ -105,13 +105,7 @@
         timestamp: { "$timestamp": { "t": 100, "i": 0 }}
         # Skip reason: SQL-395
         # undefined: {"$undefined":true},
-<<<<<<< HEAD
-        # Skip reason: SQL-697
-        # array: [1,2,3]
       }
 
   - db: integration_test
-    view: baz
-=======
-      }
->>>>>>> 8d677929
+    view: baz