--- conflicted
+++ resolved
@@ -32,11 +32,11 @@
 fi
 
 TMP_DIR="/tmp/run_adl/"
-LOCAL_ADL_DIR=$(pwd)/local_adl
+LOCAL_INSTALL_DIR=$(pwd)/local_adl
 MONGOHOUSE_URI=git@github.com:10gen/mongohouse.git
-MONGOHOUSE_DIR=$LOCAL_ADL_DIR/mongohouse
-MONGO_DB_PATH=$LOCAL_ADL_DIR/test_db
-LOGS_PATH=$LOCAL_ADL_DIR/logs
+MONGOHOUSE_DIR=$LOCAL_INSTALL_DIR/mongohouse
+MONGO_DB_PATH=$LOCAL_INSTALL_DIR/test_db
+LOGS_PATH=$LOCAL_INSTALL_DIR/logs
 DB_CONFIG_PATH=$(pwd)/resources/integration_test/testdata/adl_db_config.json
 MONGOD_PORT=28017
 MONGOHOUSED_PORT=27017
@@ -58,7 +58,7 @@
 # macOS
 MONGO_DOWNLOAD_MAC=mongodb-macos-x86_64-5.0.4.tgz
 
-mkdir -p $LOCAL_ADL_DIR
+mkdir -p $LOCAL_INSTALL_DIR
 
 check_procname() {
   ps -ef 2>/dev/null | grep $1 | grep -v grep >/dev/null 
@@ -149,14 +149,14 @@
     echo "Starting $MONGOD"
     # Install and start mongod
     if [ $OS = "Linux" ]; then
-      (cd $LOCAL_ADL_DIR && curl -O $MONGO_DOWNLOAD_BASE/linux/$MONGO_DOWNLOAD_LINK)
+      (cd $LOCAL_INSTALL_DIR && curl -O $MONGO_DOWNLOAD_BASE/linux/$MONGO_DOWNLOAD_LINK)
     else
-      (cd $LOCAL_ADL_DIR && curl -O $MONGO_DOWNLOAD_BASE/osx/$MONGO_DOWNLOAD_LINK)
+      (cd $LOCAL_INSTALL_DIR && curl -O $MONGO_DOWNLOAD_BASE/osx/$MONGO_DOWNLOAD_LINK)
     fi
 
     # Uncompressed the archive
-    tar zxvf $LOCAL_ADL_DIR/$MONGO_DOWNLOAD_LINK --directory $LOCAL_ADL_DIR
-    MONGO_DOWNLOAD_DIR=$LOCAL_ADL_DIR/${MONGO_DOWNLOAD_LINK:0:$((${#MONGO_DOWNLOAD_LINK} - 4))}
+    tar zxvf $LOCAL_INSTALL_DIR/$MONGO_DOWNLOAD_LINK --directory $LOCAL_INSTALL_DIR
+    MONGO_DOWNLOAD_DIR=$LOCAL_INSTALL_DIR/${MONGO_DOWNLOAD_LINK:0:$((${#MONGO_DOWNLOAD_LINK} - 4))}
 
     mkdir -p $MONGO_DB_PATH
     mkdir -p $LOGS_PATH
@@ -179,13 +179,7 @@
 if [[ $? -ne 0 ]]; then
   if [ $ARG = $START ]; then
     echo "Starting $MONGOHOUSED"
-<<<<<<< HEAD
-    # Install and start mongohoused
-    git config --global url.git@github.com:.insteadOf https://github.com/
-    # Clone the mongohouse repo
-    if [ ! -d "$MONGOHOUSE_DIR" ]; then
-      git clone $MONGOHOUSE_URI $MONGOHOUSE_DIR
-=======
+
     if [[ $HAVE_LOCAL_MONGOHOUSE -eq 1 ]]; then
         if [ ! -d "$LOCAL_MONGOHOUSE_DIR" ]; then
             echo "ERROR: $LOCAL_MONGOHOUSE_DIR is not a directory"
@@ -205,7 +199,6 @@
 
         export GOPRIVATE=github.com/10gen
         go mod download
->>>>>>> 53dc1295
     fi
 
     # Set relevant environment variables
@@ -231,10 +224,7 @@
     STORES='{ "name" : "localmongo", "provider" : "mongodb", "uri" : "mongodb://localhost:%s" }'
     STORES=$(printf "$STORES" "${MONGOD_PORT}")
     DATABASES=$(cat $DB_CONFIG_PATH)
-<<<<<<< HEAD
-    TENANT_CONFIG="$MONGOHOUSE_DIR/testdata/config/mongodb_local/tenant-config.json"
-=======
->>>>>>> 53dc1295
+
     # Replace the existing storage config with a wildcard collection for the local mongodb
     cp ${TENANT_CONFIG} ${TENANT_CONFIG}.orig
     jq "del(.storage)" ${TENANT_CONFIG} > ${TENANT_CONFIG}.tmp && mv ${TENANT_CONFIG}.tmp ${TENANT_CONFIG}
