--- conflicted
+++ resolved
@@ -85,16 +85,12 @@
 
   - name: "test-adf-integration"
     commands:
-<<<<<<< HEAD
       - func: "generate github token"
-      - func: "run integration test"
-=======
       - func: "run adf integration test"
 
   - name: "test-dc-integration"
     commands:
       - func: "run dc integration test"
->>>>>>> 98731496
 
   - name: "test-smoke"
     commands:
@@ -388,7 +384,6 @@
         # Test loading library from same directory as where the JDBC driver is located
         ./gradlew runMongoSQLTranslateLibTest -PtestMethod=testLibraryLoadingFromDriverPath
 
-<<<<<<< HEAD
   "generate github token":
     command: github.generate_token
     params:
@@ -396,10 +391,7 @@
       repo: mongohouse
       expansion_name: github_token
 
-  "run integration test":
-=======
   "run adf integration test":
->>>>>>> 98731496
     command: shell.exec
     type: test
     params:
