--- conflicted
+++ resolved
@@ -56,11 +56,6 @@
       - name: "test-smoke"
       - name: "publish-maven"
       - name: "download-center-update"
-<<<<<<< HEAD
-      - name: "ssdlc-artifacts-release"
-      - name: "trace-artifacts"
-=======
->>>>>>> 3e475de9
 
 tasks:
   - name: "build"
