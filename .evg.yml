stepback: true
command_type: system

ignore:
  - "*.md"

variables:
  - &assume_role_cmd
    command: ec2.assume_role
    params:
      role_arn: ${assume_role_arn}
      duration_seconds: 3600
  - &evg_bucket_config
      aws_key: ${AWS_ACCESS_KEY_ID}
      aws_secret: ${AWS_SECRET_ACCESS_KEY}
      aws_session_token: ${AWS_SESSION_TOKEN}
      bucket: evg-bucket-mongo-jdbc-driver
  - &check_and_allow_for_eap_build
    command: shell.exec
    type: test
    params:
      shell: bash
      working_dir: mongo-jdbc-driver
      script: |
        ${PREPARE_SHELL}
        if [ "${BUILD_TYPE}" != "eap" ]; then
          echo "BUILD_TYPE (${BUILD_TYPE}) is not 'eap'. Stopping task execution."
          curl -d '{"status":"success", "should_continue": false}' -H "Content-Type: application/json" -X POST localhost:2285/task_status
        else
           echo "BUILD_TYPE is 'eap'. Allowing task execution to continue."
        fi
  - &check_and_allow_for_standard_and_snapshot_build
    command: shell.exec
    type: test
    params:
      shell: bash
      working_dir: mongo-jdbc-driver
      script: |
        ${PREPARE_SHELL}
        if [ "${BUILD_TYPE}" == "eap" ]; then
          echo "BUILD_TYPE (${BUILD_TYPE}) is 'eap'. Stopping task execution."
          curl -d '{"status":"success", "should_continue": false}' -H "Content-Type: application/json" -X POST localhost:2285/task_status
        else
          echo "BUILD_TYPE is ${BUILD_TYPE}. Allowing task execution to continue."
        fi
  - &check_and_allow_for_eap_and_snapshot_build
    command: shell.exec
    type: test
    params:
      shell: bash
      working_dir: mongo-jdbc-driver
      script: |
        ${PREPARE_SHELL}
        if [ "${BUILD_TYPE}" == "standard" ]; then
          echo "BUILD_TYPE (${BUILD_TYPE}) is 'standard'. Stopping task execution."
          curl -d '{"status":"success", "should_continue": false}' -H "Content-Type: application/json" -X POST localhost:2285/task_status
        else
          echo "BUILD_TYPE is ${BUILD_TYPE}. Allowing task execution to continue."
        fi

pre:
  - func: "fetch source"
  - func: "export variables"

post:
  - func: "upload unit test classes"
  - func: "upload integration test classes"
  - func: "upload smoke test classes"
  - func: "upload unit test packages"
  - func: "upload integration test packages"
  - func: "upload smoke test packages"
  - func: "upload unit test js"
  - func: "upload integration test js"
  - func: "upload smoke test js"
  - func: "upload unit test css "
  - func: "upload integration test css "
  - func: "upload smoke test css "
  - func: "upload unit test index"
  - func: "upload integration test index"
  - func: "upload xunit test results"
  - func: "upload smoke test index"

buildvariants:

  - name: static-analysis
    display_name: "Static Analysis"
    run_on: [ ubuntu2204-small ]
    tasks:
      - spotless

  - name: code-quality-and-correctness
    display_name: "Code Quality and Security"
    expansions:
      _platform: ubuntu2204-64-jdk-8
    run_on: [ ubuntu2204-small ]
    tasks:
      - name: semgrep
      - name: sbom
      - name: ssdlc-artifacts-snapshot-standard
      - name: ssdlc-artifacts-snapshot-eap

  - name: ubuntu2204-64-jdk-8
    display_name: Ubuntu 22.04 jdk-8
    expansions:
      _platform: ubuntu2204-64-jdk-8
    run_on: ubuntu2204-large
    tasks:
      - name: "test-unit"
      - name: "test-mongo-sql-translate"
      - name: "test-adf-integration"
      - name: "test-dc-integration"
      - name: "test-x509-integration"

  - name: amazon2-arm64-jdk-11
    display_name: Amazon Linux 2 ARM64 jdk-11
    expansions:
      _platform: amazon2-arm64-jdk-11
    run_on: amazon2-arm64-graviton3
    tasks:
      - name: "test-unit"
      - name: "test-adf-integration"

  - name: release
    display_name: "Release"
    expansions:
      _platform: ubuntu2204-64-jdk-8
    run_on: ubuntu2204-small
    tasks:
      - name: "build"
      - name: "test-smoke"
      - name: "publish-maven"
      - name: "make-docs"
      - name: "publish-s3"
      - name: "ssdlc-artifacts-release"
      - name: "download-center-update"
      - name: "javadoc"
      - name: "thirdparty-license-notices"
      - name: "pom-publication"

tasks:
  - name: "build"
    commands:
      - func: "build jdbc driver"
      - func: "upload jar file"

  - name: "test-unit"
    commands:
      - func: "run unit test"

  - name: "test-mongo-sql-translate"
    commands:
      - func: "run mongosqltranslate library load test"

  - name: "test-adf-integration"
    commands:
      - func: "generate github token"
      - func: "run adf integration test"

  - name: "test-dc-integration"
    commands:
      - func: "check and allow for eap and snapshot build"
      - func: "run dc integration test"

  - name: "test-x509-integration"
    commands:
      - func: "check and allow for eap and snapshot build"
      - func: "run dc integration test"
      - func: "run X509 integration test"

  - name: "test-smoke"
    depends_on:
        - name: "build"
          variant: "release"
    commands:
      - func: "fetch jdbc shadow jar"
      - func: "generate github token"
      - func: "run smoke test"

  - name: "publish-maven"
    git_tag_only: true
    depends_on:
      - name: "test-smoke"
        variant: "release"
      - name: sbom
        variant: code-quality-and-correctness
    commands:
      - func: "check and allow for standard and snapshot build"
      - func: "publish maven"
      - func: "trace artifacts"

  # make and upload docs
  - name: make-docs
    allowed_requesters: ["ad_hoc", "github_tag", "patch"]
    commands:
      - func: "build jdbc docs"
      - func: "upload jdbc docs"

  # Publishes the EAP release artifacts to S3
  - name: publish-s3
    allowed_requesters: ["ad_hoc", "github_tag", "patch"]
    depends_on:
      - name: "build"
        variant: "release"
      - name: "test-smoke"
        variant: "release"
    commands:
      - *check_and_allow_for_eap_build
      - *assume_role_cmd
      - command: s3.get
        params:
          working_dir: mongo-jdbc-driver
          <<: *evg_bucket_config
          local_file: mongodb-jdbc-eap-${MDBJDBC_VER}-all.jar
          remote_file: ${S3_ARTIFACTS_DIR}/mongodb-jdbc-eap-${MDBJDBC_VER}-all.jar
      - command: s3.get
        params:
          working_dir: mongo-jdbc-driver
          <<: *evg_bucket_config
          local_file: mongodb-jdbc-eap-${MDBJDBC_VER}.jar
          remote_file: ${S3_ARTIFACTS_DIR}/mongodb-jdbc-eap-${MDBJDBC_VER}.jar
      - command: s3.put
        params:
          aws_key: ${release_aws_key}
          aws_secret: ${release_aws_secret}
          local_files_include_filter:
            - mongodb-jdbc-eap-*.jar
          remote_file: eap/mongo-jdbc-driver-eap/
          bucket: translators-connectors-releases
          permissions: public-read
          content_type: application/java-archive
      - command: s3.get
        params:
          work_dir: mongo-jdbc-driver
          <<: *evg_bucket_config
          local_file: docs/MongoDB_JDBC_Guide.pdf
          remote_file: ${S3_ARTIFACTS_DIR}/docs/MongoDB_JDBC_Guide.pdf
      - command: s3.put
        params:
          aws_key: ${release_aws_key}
          aws_secret: ${release_aws_secret}
          local_file: docs/MongoDB_JDBC_Guide.pdf
          remote_file: eap/mongo-jdbc-driver-eap/docs/MongoDB_JDBC_Guide.pdf
          bucket: translators-connectors-releases
          permissions: public-read
          content_type: application/pdf

  - name: spotless
    commands:
      - func: "check spotless"

  - name: javadoc
    commands:
      - func: "check javadoc"

  - name: thirdparty-license-notices
    commands:
        - func: "check thirdparty notices"

  - name: pom-publication
    commands:
        - func: "check pom generation"

  - name: download-center-update
    git_tag_only: true
    depends_on:
      - name: "publish-maven"
        variant: "release"
    commands:
      - func: "check and allow for standard and snapshot build"
      - func: "update download center feed"

  - name: semgrep
    exec_timeout_secs: 3600 # 1h
    commands:
      - func: "static code analysis"

  - name: sbom
    commands:
      - func: "generate sbom"
      - func: "upload sbom"
      - func: "augment sbom"
      - func: "scan sbom"

  - name: ssdlc-artifacts-release
    run_on: ubuntu2204-small
    git_tag_only: true
    depends_on:
      - name: "publish-maven"
        variant: "release"
      - name: semgrep
        variant: code-quality-and-correctness
    exec_timeout_secs: 300 # 5m
    commands:
      - func: "check and allow for standard and snapshot build"
      - func: "publish augmented SBOM"
      - func: "publish static code analysis"
      - func: "generate compliance report"
      - func: "publish compliance report"

  - name: ssdlc-artifacts-snapshot-standard
    run_on: ubuntu2204-small
    allow_for_git_tag: false
    depends_on:
      - name: sbom
        variant: code-quality-and-correctness
      - name: semgrep
        variant: code-quality-and-correctness
    exec_timeout_secs: 300 # 5m
    commands:
      - func: "check and allow for standard and snapshot build"
      - func: "publish augmented SBOM"
      - func: "publish static code analysis"
      - func: "generate compliance report"
      - func: "publish compliance report"

  - name: ssdlc-artifacts-snapshot-eap
    run_on: ubuntu2204-small
    allow_for_git_tag: false
    depends_on:
      - name: sbom
        variant: code-quality-and-correctness
      - name: semgrep
        variant: code-quality-and-correctness
    exec_timeout_secs: 300 # 5m
    commands:
      - func: "check and allow for eap build"
      - func: "generate compliance report"

functions:
  "check and allow for standard and snapshot build":
    - *check_and_allow_for_standard_and_snapshot_build

  "check and allow for eap and snapshot build":
    - *check_and_allow_for_eap_and_snapshot_build

  "check and allow for eap build":
    - *check_and_allow_for_eap_build

  "augment sbom":
    - command: ec2.assume_role
      display_name: Assume IAM role with permissions to pull Kondukto API token
      params:
        role_arn: ${kondukto_role_arn}
    - command: shell.exec
      display_name: Pull Kondukto API token from AWS Secrets Manager and write it to file
      params:
        silent: true
        shell: bash
        working_dir: mongo-jdbc-driver
        include_expansions_in_env: [ AWS_ACCESS_KEY_ID, AWS_SECRET_ACCESS_KEY, AWS_SESSION_TOKEN ]
        script: |
          # use AWS CLI to get the Kondukto API token from AWS Secrets Manager
          kondukto_token=$(aws secretsmanager get-secret-value --secret-id "kondukto-token" --region "us-east-1" --query 'SecretString' --output text)
          if [ $? -ne 0 ]; then
              exit 1
          fi
          # set the KONDUKTO_TOKEN environment variable
          echo "KONDUKTO_TOKEN=$kondukto_token" > ${workdir}/kondukto_credentials.env
    - command: shell.exec
      type: test
      params:
        shell: bash
        working_dir: mongo-jdbc-driver
        script: |
          ${PREPARE_SHELL}
          
          ls -lrt $SSDLC_DIR
          
          echo "SBOM_LITE_NAME = $SBOM_LITE_NAME"
          
          echo "AUGMENTED_SBOM_NAME = $AUGMENTED_SBOM_NAME"
          
          echo "-- Augmenting SBOM Lite --"
          docker run -i --platform="linux/amd64" --rm -v "$PWD":/pwd \
          --env-file ${workdir}/kondukto_credentials.env \
          artifactory.corp.mongodb.com/release-tools-container-registry-public-local/silkbomb:2.0 \
          augment --repo mongodb/mongo-jdbc-driver --branch ${branch_name} --sbom-in /pwd/artifacts/ssdlc/$SBOM_LITE_NAME --sbom-out /pwd/artifacts/ssdlc/$AUGMENTED_SBOM_NAME
          echo "-------------------------------"
          
          ls -lrt $SSDLC_DIR
    - command: ec2.assume_role
      params:
        role_arn: ${assume_role_arn}
        duration_seconds: 3600
    - command: s3.put
      params:
        <<: *evg_bucket_config
        local_file: mongo-jdbc-driver/artifacts/ssdlc/${AUGMENTED_SBOM_NAME}
        remote_file: artifacts/${version_id}/ssdlc/${AUGMENTED_SBOM_NAME}
        content_type: application/json
        permissions: public-read

  "build jdbc docs":
    - command: subprocess.exec
      params:
        binary: bash
        working_dir: mongo-jdbc-driver
        args:
          - "./evergreen/make_docs.sh"

  "upload jdbc docs":
    - *assume_role_cmd
    - command: s3.put
      params:
        <<: *evg_bucket_config
        local_file: mongo-jdbc-driver/docs/MongoDB_JDBC_Guide.pdf
        remote_file: ${S3_ARTIFACTS_DIR}/docs/MongoDB_JDBC_Guide.pdf
        permissions: public-read
        content_type: application/pdf

  "push SBOM Lite to Silk":
    - command: shell.exec
      type: test
      params:
        shell: bash
        working_dir: mongo-jdbc-driver
        script: |
          ${PREPARE_SHELL}

          ls -lrt $SSDLC_DIR

          echo "SBOM_LITE_NAME = $SBOM_LITE_NAME"

          echo "-- Uploading initial SBOM Lite to Silk --"
          docker run -i --platform="linux/amd64" --rm -v "$PWD":/pwd \
          --env-file silkbomb.env \
          artifactory.corp.mongodb.com/release-tools-container-registry-public-local/silkbomb:1.0 \
          upload --silk-asset-group ${SILK_ASSET_GROUP} --sbom-in /pwd/artifacts/ssdlc/$SBOM_LITE_NAME
          echo "-------------------------------"

  "pull augmented SBOM from Silk":
    - *assume_role_cmd
    - command: shell.exec
      type: test
      params:
        shell: bash
        working_dir: mongo-jdbc-driver
        script: |
          ${PREPARE_SHELL}
          cat << EOF > silkbomb.env
          SILK_CLIENT_ID=${SILK_CLIENT_ID}
          SILK_CLIENT_SECRET=${SILK_CLIENT_SECRET}
          EOF

          echo "AUGMENTED_SBOM_NAME = $AUGMENTED_SBOM_NAME"

          echo "-- Augmenting SBOM Lite --"
          docker run -i --platform="linux/amd64" --rm -v "$PWD":/pwd \
          --env-file ${workdir}/kondukto_credentials.env \
          artifactory.corp.mongodb.com/release-tools-container-registry-public-local/silkbomb:2.0 \
          augment --repo mongodb/mongo-jdbc-driver --branch ${branch_name} --sbom-in /pwd/artifacts/ssdlc/$SBOM_LITE_NAME --sbom-out /pwd/artifacts/ssdlc/$AUGMENTED_SBOM_NAME
          echo "-------------------------------"

          ls -lrt $SSDLC_DIR
    - command: ec2.assume_role
      params:
        role_arn: ${assume_role_arn}
        duration_seconds: 3600
    - command: s3.put
      params:
        <<: *evg_bucket_config
        local_file: mongo-jdbc-driver/artifacts/ssdlc/${AUGMENTED_SBOM_NAME}
        remote_file: artifacts/${version_id}/ssdlc/${AUGMENTED_SBOM_NAME}
        content_type: application/json
        permissions: public-read

  "publish augmented SBOM":
    - *assume_role_cmd
    - command: s3.get
      params:
        <<: *evg_bucket_config
        local_file: artifacts/ssdlc/mongodb-jdbc-${MDBJDBC_VER}.sbom.json
        remote_file: artifacts/${version_id}/ssdlc/${AUGMENTED_SBOM_NAME}
        content_type: application/json
    - command: s3.put
      params:
        aws_key: ${release_aws_key}
        aws_secret: ${release_aws_secret}
        local_file: artifacts/ssdlc/mongodb-jdbc-${MDBJDBC_VER}.sbom.json
        remote_file: mongo-jdbc-driver/mongodb-jdbc-${MDBJDBC_VER}.sbom.json
        content_type: application/json
        bucket: translators-connectors-releases
        permissions: public-read
        display_name: mongodb-jdbc-${MDBJDBC_VER}.sbom.json

  "generate sbom":
    - command: shell.exec
      type: test
      params:
        shell: bash
        working_dir: mongo-jdbc-driver
        script: |
          ${PREPARE_SHELL}
          set -o errexit

          mkdir -p $SBOM_TOOL_DIR

          echo "------------------------------------"
          echo "Generating SBOM"
          echo "------------------------------------"
          ./gradlew $IS_RELEASE_PROP clean cyclonedxBom -PcyclonedxBomDestination=$SSDLC_DIR -PcyclonedxBomName=sbom_without_team_name
    - command: shell.exec
      type: test
      params:
        shell: bash
        working_dir: mongo-jdbc-driver
        script: |
          ${PREPARE_SHELL}
          set -o errexit

          JQ_URL="https://github.com/jqlang/jq/releases/download/jq-1.7.1/jq-linux-amd64"

          echo "-- Downloading JQ $JQ_URL --"
          curl -L -o $SBOM_TOOL_DIR/jq "$JQ_URL" \
            --silent \
            --fail \
            --max-time 60 \
            --retry 5 \
            --retry-delay 0
          chmod +x ./$SBOM_TOOL_DIR/jq

          echo "------------------------------------"
          echo "Adding team name to SBOM"
          echo "------------------------------------"
          jq '.components[].properties += [{"name": "internal:team_responsible", "value": "Atlas SQL"}]' $SBOM_WITHOUT_TEAM_NAME > $SBOM_LITE

          echo "------------------------------------"
          echo "Done generating SBOM"
          echo "------------------------------------"

  "upload sbom":
    - *assume_role_cmd
    - command: s3.put
      params:
        <<: *evg_bucket_config
        local_files_include_filter:
          - ${SBOM_LITE_NAME}
        remote_file: artifacts/${version_id}/ssdlc/
        content_type: application/json
        permissions: public-read

  "scan sbom":
    command: shell.exec
    type: test
    params:
      shell: bash
      working_dir: mongo-jdbc-driver
      script: |
        ${PREPARE_SHELL}
        set -o errexit

        # Install Grype
        echo "-- Downloading Grype --"
        curl -sSfL https://raw.githubusercontent.com/anchore/grype/main/install.sh | sh -s -- -b $SBOM_TOOL_DIR
        echo "------------------------------------"

        echo "-- Scanning dependency for vulnerabilities --"
        ./$SBOM_TOOL_DIR/grype sbom:$SBOM_LITE --fail-on low
        echo "---------------------------------------------"
        echo "<<<< Done scanning SBOM"

  "build jdbc driver":
    command: shell.exec
    type: test
    params:
      shell: bash
      add_expansions_to_env: true
      working_dir: mongo-jdbc-driver
      script: |
        ${PREPARE_SHELL}
<<<<<<< HEAD
        if [[ "${triggered_by_git_tag}" != "" ]]; then
          EXTRA_PROP="-PisTagTriggered"
        else
          if [[ "${BUILD_TYPE}" == "eap" ]]; then
            # Sets EAP build flag when not triggered by a git tag. Useful for testing the eap build 
            # without needing to rely on Tag-triggered build
            EXTRA_PROP="-PisEapBuild=true"
          fi
        fi
        ./gradlew clean generateLicenseReport --rerun-tasks && \
        echo -e "$(cat resources/third_party_header.txt)\n$(cat build/reports/dependency-license/THIRD-PARTY-LICENSE.txt)" > build/reports/dependency-license/THIRD-PARTY-LICENSE.txt && \
        ./gradlew -Dorg.gradle.java.home=${JAVA_HOME} $EXTRA_PROP clean -x test -x integrationTest spotlessApply build shadowjar --rerun-tasks
=======
        ./gradlew -Dorg.gradle.java.home=${JAVA_HOME} $IS_RELEASE_PROP -x test -x integrationTest clean spotlessApply build shadowjar --rerun-tasks
>>>>>>> cefca9da

  "check spotless":
    command: shell.exec
    type: test
    params:
      shell: bash
      working_dir: mongo-jdbc-driver
      script: |
        ${PREPARE_SHELL}
        ./gradlew $IS_RELEASE_PROP spotlessCheck

  "check javadoc":
    command: shell.exec
    type: test
    params:
      shell: bash
      working_dir: mongo-jdbc-driver
      script: |
        ${PREPARE_SHELL}
        ./gradlew $IS_RELEASE_PROP javadoc

  "check thirdparty notices":
    - *assume_role_cmd
    - command: shell.exec
      type: test
      params:
        shell: bash
        working_dir: mongo-jdbc-driver
        script: |
          ${PREPARE_SHELL}
          ./gradlew $IS_RELEASE_PROP clean generateLicenseReport
    - command: s3.put
      params:
        silent: true
        <<: *evg_bucket_config
        local_file: mongo-jdbc-driver/build/reports/licenses/THIRD-PARTY-LICENSE.txt
        remote_file: ${S3_ARTIFACTS_DIR}/reports/licenses/THIRD-PARTY-LICENSE.txt
        content_type: text/plain; charset=utf-8
        permissions: public-read

  "check pom generation":
    - *assume_role_cmd
    - command: shell.exec
      type: test
      params:
        shell: bash
        working_dir: mongo-jdbc-driver
        script: |
          ${PREPARE_SHELL}
          ./gradlew $IS_RELEASE_PROP clean generatePomFileForMavenJavaPublication
    - command: s3.put
      params:
        silent: true
        <<: *evg_bucket_config
        local_file: mongo-jdbc-driver/build/publications/mavenJava/pom-default.xml
        remote_file: ${S3_ARTIFACTS_DIR}/publications/pom-default.xml
        content_type: application/xml; charset=utf-8
        permissions: public-read

  "run unit test":
    command: shell.exec
    type: test
    params:
      shell: bash
      working_dir: mongo-jdbc-driver
      script: |
        ${PREPARE_SHELL}
        ./gradlew -Dorg.gradle.java.home=${JAVA_HOME} $IS_RELEASE_PROP clean test

  "run mongosqltranslate library load test":
    command: shell.exec
    type: test
    params:
      shell: bash
      working_dir: mongo-jdbc-driver
      script: |
        ${PREPARE_SHELL}
        set -e
        
        ./gradlew downloadLibMongosqlTranslate
        export MONGOSQL_LIB_PATH="$PWD/src/main/resources/x86_64/linux/libmongosqltranslate.so"

        # Test loading library from path specified in ENV variable
<<<<<<< HEAD
        TEST_DIR="$PWD/src/test/resources/MongoSqlLibraryTest"
        TEST_LIB_PATH="$TEST_DIR/libmongosqltranslate.so"
        mkdir -p "$TEST_DIR"
        cp $MONGOSQL_LIB_PATH $TEST_LIB_PATH
        MONGOSQL_TRANSLATE_PATH="TEST_LIB_PATH" \
            ./gradlew runMongoSQLTranslateLibTest -PtestMethod=testLibraryLoadingWithEnvironmentVariable
=======
        MONGOSQL_TRANSLATE_PATH="$PWD/src/test/resources/MongoSqlLibraryTest/libmongosqltranslate.so" \
            ./gradlew $IS_RELEASE_PROP runMongoSQLTranslateLibTest -PtestMethod=testLibraryLoadingWithEnvironmentVariable
>>>>>>> cefca9da

        # Move library file to where MongoDriver class is located
        mkdir -p build/classes/java/
        cp -f $MONGOSQL_LIB_PATH build/classes/java/

        # Test loading library from same directory as where the JDBC driver is located
        ./gradlew $IS_RELEASE_PROP runMongoSQLTranslateLibTest -PtestMethod=testLibraryLoadingFromDriverPath

        # Test loading library from an invalid path specified in ENV variable
        MONGOSQL_TRANSLATE_PATH="$PWD/src/test/resources/MongoSqlLibraryTest/thisIsNotCorrect" \
            ./gradlew runMongoSQLTranslateLibTest -PtestMethod=testLibraryLoadingWithInvalidEnvironmentVariableFallback

  "generate github token":
    command: github.generate_token
    params:
      owner: 10gen
      repo: mongohouse
      expansion_name: github_token

  "run adf integration test":
    command: shell.exec
    type: test
    params:
      env:
        GITHUB_TOKEN: "${github_token}"
      shell: bash
      working_dir: mongo-jdbc-driver
      script: |
<<<<<<< HEAD
        ${PREPARE_SHELL}
        ./resources/run_adf.sh start &&
        ./gradlew -Dorg.gradle.java.home=${JAVA_HOME} runDataLoader &&
        ./gradlew -Dorg.gradle.java.home=${JAVA_HOME} clean integrationTest \
            -x test --tests ADFIntegrationTest > gradle_output.log 2>&1 &
        GRADLE_PID=$!
=======
          ${PREPARE_SHELL}
          ./resources/run_adf.sh start &&
          ./gradlew -Dorg.gradle.java.home=${JAVA_HOME} $IS_RELEASE_PROP runDataLoader &&
          ./gradlew -Dorg.gradle.java.home=${JAVA_HOME} $IS_RELEASE_PROP clean integrationTest \
              -x test --tests ADFIntegrationTest > gradle_output.log 2>&1 &
          GRADLE_PID=$!

          echo "Gradle process started with PID $GRADLE_PID"

          # On Amazon Linux 2 hosts, the gradlew integrationTest command was hanging indefinitely.
          # This monitoring approach will detect build completion or failure even when the Gradle
          # process doesn't terminate properly and allows the task to complete.
          SECONDS=0
          TIMEOUT=1800  # 30 minute timeout

          while true; do
              if grep -q "BUILD SUCCESSFUL" gradle_output.log; then
                  echo "Build successful!"
                  EXITCODE=0
                  break
              fi
>>>>>>> cefca9da

        echo "Gradle process started with PID $GRADLE_PID"

        # On Amazon Linux 2 hosts, the gradlew integrationTest command was hanging indefinitely.
        # This monitoring approach will detect build completion or failure even when the Gradle
        # process doesn't terminate properly and allows the task to complete.
        SECONDS=0
        TIMEOUT=1800  # 30 minute timeout

        while true; do
            if grep -q "BUILD SUCCESSFUL" gradle_output.log; then
                echo "Build successful!"
                EXITCODE=0
                break
            fi

            if grep -q "BUILD FAILED" gradle_output.log; then
                echo "Build failed!"
                EXITCODE=1
                break
            fi

            if (( SECONDS > TIMEOUT )); then
                echo "$TIMEOUT second timeout reached. Exiting with failure."
                EXITCODE=1
                break
            fi

            # Check if Gradle process is still running
            if ! kill -0 $GRADLE_PID 2>/dev/null; then
                echo "Gradle process has finished."
                wait $GRADLE_PID
                EXITCODE=$?
                break
            fi

            sleep 5
        done

        cat gradle_output.log

        kill $GRADLE_PID 2>/dev/null || true

        ./resources/run_adf.sh stop

        echo "Integration test exit code: $EXITCODE"
        exit $EXITCODE

  "run dc integration test":
    command: shell.exec
    type: test
    params:
      shell: bash
      working_dir: mongo-jdbc-driver
      script: |
        ${PREPARE_SHELL}

        case ${_platform} in
        ubuntu2204-64-jdk-8 | ubuntu2204-64-jdk-11)
          mdb_version_com="mongodb-linux-x86_64-ubuntu2204-7.0.14"
          mdb_version_ent="mongodb-linux-x86_64-enterprise-ubuntu2204-7.0.14"
          arch="x64"
        ;;
        *)
          echo "ERROR: invalid value for \${_platform}: '$_platform'"
          echo "Allowed values: 'ubuntu2204-64-jdk-8', 'ubuntu2204-64-jdk-11'"
          exit 1
        ;;
        esac

        # Move library file to where MongoDriver class is located
        mkdir -p build/classes/java/
        mv -f src/test/resources/MongoSqlLibraryTest/libmongosqltranslate.so build/classes/java/

        # Download and run local community and enterprise mongods.
        ./resources/start_local_mdb.sh $mdb_version_com $mdb_version_ent $arch

        # Run the tests.
<<<<<<< HEAD
        ./gradlew integrationTest -PisEapBuild=true \
=======
        ./gradlew $IS_RELEASE_PROP integrationTest \
>>>>>>> cefca9da
            -x test --tests DCIntegrationTest > gradle_output.log 2>&1 &
        GRADLE_PID=$!

        echo "Gradle process started with PID $GRADLE_PID"

        # On Amazon Linux 2 hosts, the gradlew integrationTest command was hanging indefinitely.
        # This monitoring approach will detect build completion or failure even when the Gradle
        # process doesn't terminate properly and allows the task to complete.
        SECONDS=0
        TIMEOUT=1800  # 30 minute timeout
        while true; do
          if grep -q "BUILD SUCCESSFUL" gradle_output.log; then
              echo "Build successful!"
              EXITCODE=0
              break
          fi
          if grep -q "BUILD FAILED" gradle_output.log; then
              echo "Build failed!"
              EXITCODE=1
              break
          fi

          if (( SECONDS > TIMEOUT )); then
              echo "$TIMEOUT second timeout reached. Exiting with failure."
              EXITCODE=1
              break
          fi

          # Check if Gradle process is still running
          if ! kill -0 $GRADLE_PID 2>/dev/null; then
              echo "Gradle process has finished."
              wait $GRADLE_PID
              EXITCODE=$?
              break
          fi

          sleep 5
        done

        cat gradle_output.log
        kill $GRADLE_PID 2>/dev/null || true
        pkill mongod

        echo "Integration test exit code: $EXITCODE"
        exit $EXITCODE

  "run X509 integration test":
    command: shell.exec
    type: test
    params:
      shell: bash
      working_dir: mongo-jdbc-driver
      script: |
        ${PREPARE_SHELL}

        case ${_platform} in
        ubuntu2204-64-jdk-8 | ubuntu2204-64-jdk-11)
          mdb_version_com="mongodb-linux-x86_64-ubuntu2204-7.0.14"
          mdb_version_ent="mongodb-linux-x86_64-enterprise-ubuntu2204-7.0.14"
          arch="x64"
        ;;
        *)
          echo "ERROR: invalid value for \${_platform}: '$_platform'"
          echo "Allowed values: 'ubuntu2204-64-jdk-8', 'ubuntu2204-64-jdk-11'"
          exit 1
        ;;
        esac
        
        X509_CERT_DIR=$PWD/resources/authentication_test/X509

        # Download and run enterprise mongod with x509 authentication enabled
        ./resources/start_local_mdb.sh $mdb_version_com $mdb_version_ent $arch $X509_CERT_DIR --x509
        
        # Set env variables for certificate directory and MONGODB_JDBC_X509_CLIENT_CERT_PATH
        
        export MONGODB_JDBC_X509_CLIENT_CERT_PATH=$X509_CERT_DIR/client-unencrypted.pem
        
        # Configure Java SSL to trust self-signed certificates from custom truststore
        export JAVA_TOOL_OPTIONS="-Djavax.net.ssl.trustStore=$X509_CERT_DIR/truststore.jks \
            -Djavax.net.ssl.trustStoreType=JKS -Djavax.net.ssl.trustStorePassword=$ADF_TEST_LOCAL_PWD"

        # Run the tests.
<<<<<<< HEAD
        ./gradlew integrationTest -PisEapBuild=true \
=======
        ./gradlew $IS_RELEASE_PROP integrationTest \
>>>>>>> cefca9da
            -x test --tests AuthX509IntegrationTest > gradle_output.log 2>&1 &
        GRADLE_PID=$!

        echo "Gradle process started with PID $GRADLE_PID"

        # On Amazon Linux 2 hosts, the gradlew integrationTest command was hanging indefinitely.
        # This monitoring approach will detect build completion or failure even when the Gradle
        # process doesn't terminate properly and allows the task to complete.
        SECONDS=0
        TIMEOUT=1800  # 30 minute timeout
        while true; do
          if [ -f gradle_output.log ]; then
            if grep -q "BUILD SUCCESSFUL" gradle_output.log; then
                echo "Build successful!"
                EXITCODE=0
                break
            fi
            if grep -q "BUILD FAILED" gradle_output.log; then
                echo "Build failed!"
                EXITCODE=1
                break
            fi
          fi

          if (( SECONDS > TIMEOUT )); then
              echo "$TIMEOUT second timeout reached. Exiting with failure."
              EXITCODE=1
              break
          fi

          # Check if Gradle process is still running
          if ! kill -0 $GRADLE_PID 2>/dev/null; then
              echo "Gradle process has finished."
              wait $GRADLE_PID
              EXITCODE=$?
              break
          fi

          sleep 5
        done

        cat gradle_output.log

        kill $GRADLE_PID 2>/dev/null || true

        pkill mongod

        echo "X509 integration test exit code: $EXITCODE"
        exit $EXITCODE

  "trace artifacts":
    command: papertrail.trace
    params:
      work_dir: mongo-jdbc-driver
      key_id: ${papertrail_id}
      secret_key: ${papertrail_key}
      product: mongo-jdbc-driver-eap
      version: ${MDBJDBC_VER}
      filenames:
        - "build/libs/*.jar"

  "run smoke test":
<<<<<<< HEAD
    - command: shell.exec
      type: test
      params:
        env:
          GITHUB_TOKEN: "${github_token}"
        working_dir: mongo-jdbc-driver
        script: |
          ${PREPARE_SHELL}
          
          #Smoke test are loading the "*-all.jar" from mongo-jdbc-driver/build/libs/
          ls -lrt build/libs/
          echo "Build Type:"
          echo ${BUILD_TYPE}
          
          ./resources/run_adf.sh start &&
          ./gradlew runDataLoader &&
          ./gradlew :smoketest:test -Psmoketest
          EXITCODE=$?
          ./resources/run_adf.sh stop         
          exit $EXITCODE
=======
    command: shell.exec
    type: test
    params:
      env:
        GITHUB_TOKEN: "${github_token}"
      working_dir: mongo-jdbc-driver
      script: |
        ${PREPARE_SHELL}
        
        #Smoke test are loading the "*-all.jar" from mongo-jdbc-driver/build/libs/
        ls -lrt build/libs/
        
        ./resources/run_adf.sh start &&
        ./gradlew $IS_RELEASE_PROP runDataLoader &&
        ./gradlew $IS_RELEASE_PROP :smoketest:test -Psmoketest
        EXITCODE=$?
        ./resources/run_adf.sh stop         
        exit $EXITCODE
>>>>>>> cefca9da

  "export variables":
    - command: shell.exec
      params:
        shell: bash
        silent: false
        working_dir: mongo-jdbc-driver
        script: |
          ARTIFACTS_DIR=artifacts
          S3_ARTIFACTS_DIR='mongo-jdbc-driver/artifacts/${version_id}/${build_variant}'

          # Get the version from trigger.
          # Tag triggered runs are releases and the version is set in the tag.
          # Other runs are snapshot builds (periodic builds or patches)
          if [[ "${triggered_by_git_tag}" != "" ]]; then
            echo "Tag triggered build: ${triggered_by_git_tag}"
  
            if [[ "${triggered_by_git_tag}" == *"-libv"* ]]; then
              echo "Detected EAP tag format."
              export BUILD_TYPE="eap"
              # tag should be formatted as 'v<JDBC major>.<minor>.<patch>-libv<libmongosqltranslate major>.<minor>.<patch>'
              export MDBJDBC_VER=$(echo ${triggered_by_git_tag} | awk -F'-libv' '{print $1}' | sed s/v// )
              export LIBMONGOSQLTRANSLATE_VER=$(echo ${triggered_by_git_tag} | awk -F'-libv' '{print $2}')
            else
              echo "Setting standard build."
              export BUILD_TYPE="standard"
              export MDBJDBC_VER=$(echo ${triggered_by_git_tag} | sed s/v//)
              export LIBMONGOSQLTRANSLATE_VER="none"
            fi
          else
            export BUILD_TYPE=snapshot
            export MDBJDBC_VER=snapshot
            export LIBMONGOSQLTRANSLATE_VER=snapshot
          fi
          
          # Set JAVA_HOME based on platform
          if [[ "${_platform}" == "ubuntu2204-64-jdk-8" ]]; then
              export JAVA_HOME=/opt/java/jdk8
          elif [[ "${_platform}" == "ubuntu2204-64-jdk-11" ]]; then
              export JAVA_HOME=/opt/java/jdk11
          elif [[ "${_platform}" == "amazon2-arm64-jdk-11" ]]; then
              export JAVA_HOME=/usr/lib/jvm/java-11
          else
              # According to DEVPROD, the Java toolchain should always be under `/opt/java/`
              if [ -d "/opt/java/jdk11" ]; then
                export JAVA_HOME=/opt/java/jdk11
              else
                echo >&2 "Can't find Java. `/opt/java/jdk11` does not exist"
                exit 1
              fi
          fi
          
          # set the state needed irrespective of _platform
          SBOM_WITHOUT_TEAM_NAME=$ARTIFACTS_DIR/ssdlc/sbom_without_team_name.json
          SBOM_TOOL_DIR="sbom_generations"
          SBOM_LITE_NAME="mongo-jdbc-driver.cdx.json"
          SBOM_LITE="$ARTIFACTS_DIR/ssdlc/$SBOM_LITE_NAME"
          AUGMENTED_SBOM_NAME="mongo-jdbc-driver.augmented.sbom.json"
          COMPLIANCE_REPORT_NAME="mongodb-jdbc-compliance-report.md"
          STATIC_CODE_ANALYSIS_NAME="mongo-jdbc-driver.sast.sarif"
          SSDLC_DIR="$ARTIFACTS_DIR/ssdlc"
          mkdir -p "$SSDLC_DIR"
          
          echo "=== Generated Values ==="
          echo "JDBC version = $MDBJDBC_VER"
          echo "Mongosqltranslate version = $LIBMONGOSQLTRANSLATE_VER"
          echo "Build type = $BUILD_TYPE"
          echo "Java home = $JAVA_HOME"
          echo "S3 artifacts dir = $S3_ARTIFACTS_DIR"
          echo "=== SSDLC Values ==="
          echo "SBOM_WITHOUT_TEAM_NAME = $SBOM_WITHOUT_TEAM_NAME"
          echo "SBOM_TOOL_DIR = $SBOM_TOOL_DIR"
          echo "SBOM Lite Name = $SBOM_LITE_NAME"
          echo "SBOM_LITE = $SBOM_LITE"
          echo "Augmented SBOM Name = $AUGMENTED_SBOM_NAME"
          echo "Compliance Report Name = $COMPLIANCE_REPORT_NAME"
          echo "Static Code Analysis Name = $STATIC_CODE_ANALYSIS_NAME"
          echo "SSDLC Directory = $SSDLC_DIR"
          
          # Write calculated values to expansions file
          mkdir -p $ARTIFACTS_DIR
          cat <<EOT > $ARTIFACTS_DIR/initial_expansions.yml
          MDBJDBC_VER: "$MDBJDBC_VER"
          LIBMONGOSQLTRANSLATE_VER: "$LIBMONGOSQLTRANSLATE_VER"
          JAVA_HOME: "$JAVA_HOME"
          ARTIFACTS_DIR: "$ARTIFACTS_DIR"
          S3_ARTIFACTS_DIR: "$S3_ARTIFACTS_DIR"
          SBOM_WITHOUT_TEAM_NAME: "$SBOM_WITHOUT_TEAM_NAME"
          SBOM_TOOL_DIR: "$SBOM_TOOL_DIR"
          SBOM_LITE_NAME: "$SBOM_LITE_NAME"
          SBOM_LITE: "$SBOM_LITE"
          AUGMENTED_SBOM_NAME: "$AUGMENTED_SBOM_NAME"
          COMPLIANCE_REPORT_NAME: "$COMPLIANCE_REPORT_NAME"
          STATIC_CODE_ANALYSIS_NAME: "$STATIC_CODE_ANALYSIS_NAME"
          SSDLC_DIR: "$SSDLC_DIR"
          BUILD_TYPE: "$BUILD_TYPE"
          EOT
    - command: expansions.update
      params:
        file: mongo-jdbc-driver/artifacts/initial_expansions.yml
    - command: shell.exec
      params:
        shell: bash
        add_expansions_to_env: true
        silent: true
        working_dir: mongo-jdbc-driver
        script: |

          # export any environment variables that will be needed by subprocesses
          export PROJECT_DIRECTORY="$(pwd)"

          export SBOM_LITE_NAME="$SBOM_LITE_NAME"
          export AUGMENTED_SBOM_NAME="$AUGMENTED_SBOM_NAME"
          export COMPLIANCE_REPORT_NAME="$COMPLIANCE_REPORT_NAME"
          export STATIC_CODE_ANALYSIS_NAME="$STATIC_CODE_ANALYSIS_NAME"
          export SSDLC_DIR="$SSDLC_DIR"

          # create expansions from values calculated above and in previous command
          cat <<EOT > $ARTIFACTS_DIR/expansions.yml
          S3_ARTIFACTS_DIR: "$S3_ARTIFACTS_DIR"
          MDBJDBC_VER: "$MDBJDBC_VER"
          LIBMONGOSQLTRANSLATE_VER: "$LIBMONGOSQLTRANSLATE_VER"
          JAVA_HOME: "$JAVA_HOME"
          SBOM_LITE_NAME: "$SBOM_LITE_NAME"
          AUGMENTED_SBOM_NAME: "$AUGMENTED_SBOM_NAME"
          STATIC_CODE_ANALYSIS_NAME: "$STATIC_CODE_ANALYSIS_NAME"
          COMPLIANCE_REPORT_NAME: "$COMPLIANCE_REPORT_NAME"
          SSDLC_DIR: "$SSDLC_DIR"
          BUILD_TYPE: "$BUILD_TYPE"
          PREPARE_SHELL: |
            export ADF_TEST_LOCAL_USER=${adf_test_local_user}
            export ADF_TEST_LOCAL_PWD=${adf_test_local_pwd}
            export ADF_TEST_LOCAL_AUTH_DB=${adf_test_local_auth_db}
            export MDB_TEST_LOCAL_PORT=${mdb_test_local_port}
            export ADF_TEST_USER=${adf_test_user}
            export ADF_TEST_PWD=${adf_test_pwd}
            export ADF_TEST_HOST=${adf_test_host}
            export ADF_TEST_AUTH_DB=${adf_test_auth_db}
            export SRV_TEST_HOST=${srv_test_host}
            export SRV_TEST_USER=${srv_test_user_dc}
            export SRV_TEST_PWD=${srv_test_pwd_dc}
            export SRV_TEST_AUTH_DB=${srv_test_auth_db}
            export LOCAL_MDB_PORT_COM=${local_mdb_port_com}
            export LOCAL_MDB_PORT_ENT=${local_mdb_port_ent}
            export LOCAL_MDB_USER=${local_mdb_user}
            export LOCAL_MDB_PWD=${local_mdb_pwd}
            export JAVA_HOME=${JAVA_HOME}
            export PROJECT_DIRECTORY=${PROJECT_DIRECTORY}
            export MDBJDBC_VER=${MDBJDBC_VER}
<<<<<<< HEAD
            export LIBMONGOSQLTRANSLATE_VER=${LIBMONGOSQLTRANSLATE_VER}
=======
            if [[ "${triggered_by_git_tag}" != "" ]]; then
              export IS_RELEASE_PROP="-PisRelease"
            fi
>>>>>>> cefca9da

            # ssdlc relevant variables
            export SBOM_WITHOUT_TEAM_NAME=$SBOM_WITHOUT_TEAM_NAME
            export SBOM_TOOL_DIR="$SBOM_TOOL_DIR"
            export SBOM_LITE_NAME="$SBOM_LITE_NAME"
            export AUGMENTED_SBOM_NAME="$AUGMENTED_SBOM_NAME"
            export SSDLC_DIR="$SSDLC_DIR"
            export SBOM_LITE="$SBOM_LITE"
            export COMPLIANCE_REPORT_NAME="$COMPLIANCE_REPORT_NAME"
            export STATIC_CODE_ANALYSIS_NAME="$STATIC_CODE_ANALYSIS_NAME"
            export BUILD_TYPE="$BUILD_TYPE"
          EOT
    - command: expansions.update
      params:
        file: mongo-jdbc-driver/artifacts/expansions.yml

  "fetch jdbc shadow jar":
    - command: shell.exec
      params:
        shell: bash
        script: |
          ${PREPARE_SHELL}
          
          mkdir -p mongo-jdbc-driver/build/libs
          
          # Determine which JAR file to download based on BUILD_TYPE
          if [ "${BUILD_TYPE}" == "eap" ]; then
            echo "Fetching EAP JAR file"
            echo "JAR_FILENAME: mongodb-jdbc-eap-${MDBJDBC_VER}-all.jar" > jdbc_jar_expansion.yml
          else
            echo "Fetching standard JAR file"
            echo "JAR_FILENAME: mongodb-jdbc-${MDBJDBC_VER}-all.jar" > jdbc_jar_expansion.yml
          fi
    - command: expansions.update
      params:
        file: jdbc_jar_expansion.yml
    - *assume_role_cmd
    - command: s3.get
      params:
        <<: *evg_bucket_config
        local_file: mongo-jdbc-driver/build/libs/${JAR_FILENAME}
        remote_file: ${S3_ARTIFACTS_DIR}/${JAR_FILENAME}

  "fetch source":
    - command: shell.exec
      params:
        shell: bash
        silent: true
        script: |
          rm -rf mongo-jdbc-driver
    - command: git.get_project
      params:
        directory: mongo-jdbc-driver

  "upload unit test classes":
    - *assume_role_cmd
    - command: s3.put
      params:
        silent: true
        <<: *evg_bucket_config
        local_files_include_filter:
          - mongo-jdbc-driver/build/reports/tests/test/classes/*.html
        remote_file: ${S3_ARTIFACTS_DIR}/test/classes/
        content_type: text/html
        permissions: public-read
        display_name: "Unit Test Classes"
        visibility: none

  "upload integration test classes":
    - *assume_role_cmd
    - command: s3.put
      params:
        silent: true
        <<: *evg_bucket_config
        local_files_include_filter:
          - mongo-jdbc-driver/build/reports/tests/integrationTest/classes/*.html
        remote_file: ${S3_ARTIFACTS_DIR}/integrationTest/classes/
        content_type: text/html
        permissions: public-read
        display_name: "Integration Test Classes"
        visibility: none

  "upload smoke test classes":
    - *assume_role_cmd
    - command: s3.put
      params:
        silent: true
        <<: *evg_bucket_config
        local_files_include_filter:
          - mongo-jdbc-driver/smoketest/build/reports/tests/test/classes/*.html
        remote_file: ${S3_ARTIFACTS_DIR}/smoketest/classes/
        content_type: text/html
        permissions: public-read
        display_name: "Smoke Test Classes"
        visibility: none

  "upload unit test packages":
    - *assume_role_cmd
    - command: s3.put
      params:
        silent: true
        <<: *evg_bucket_config
        local_files_include_filter:
          - mongo-jdbc-driver/build/reports/tests/test/packages/*.html
        remote_file: ${S3_ARTIFACTS_DIR}/test/packages/
        content_type: text/html
        permissions: public-read
        display_name: "Unit Test Packages"
        visibility: none

  "upload integration test packages":
    - *assume_role_cmd
    - command: s3.put
      params:
        silent: true
        <<: *evg_bucket_config
        local_files_include_filter:
          - mongo-jdbc-driver/build/reports/tests/integrationTest/packages/*.html
        remote_file: ${S3_ARTIFACTS_DIR}/integrationTest/packages/
        content_type: text/html
        permissions: public-read
        display_name: "Integration Test Packages"
        visibility: none

  "upload smoke test packages":
    - *assume_role_cmd
    - command: s3.put
      params:
        silent: true
        <<: *evg_bucket_config
        local_files_include_filter:
          - mongo-jdbc-driver/smoketest/build/reports/tests/test/packages/*.html
        remote_file: ${S3_ARTIFACTS_DIR}/smoketest/packages/
        content_type: text/html
        permissions: public-read
        display_name: "Smoke Test Packages"
        visibility: none

  "upload unit test index":
    - *assume_role_cmd
    - command: s3.put
      params:
        silent: true
        <<: *evg_bucket_config
        local_file: mongo-jdbc-driver/build/reports/tests/test/index.html
        remote_file: ${S3_ARTIFACTS_DIR}/test/index.html
        content_type: text/html
        permissions: public-read
        display_name: "Unit Test Results"

  "upload integration test index":
    - *assume_role_cmd
    - command: s3.put
      params:
        silent: true
        <<: *evg_bucket_config
        preserve_path: true
        local_files_include_filter:
          - "mongo-jdbc-driver/build/reports/tests/integrationTest/*"
        # local_file: mongo-jdbc-driver/build/reports/tests/integrationTest/
        content_type: text/html
        remote_file: ${S3_ARTIFACTS_DIR}/integrationTest/
        permissions: public-read
        display_name: "Integration Test Results"

  "upload smoke test index":
      - *assume_role_cmd
      - command: s3.put
        params:
          silent: true
          <<: *evg_bucket_config
          local_file: mongo-jdbc-driver/smoketest/build/reports/tests/test/index.html
          remote_file: ${S3_ARTIFACTS_DIR}/smoketest/index.html
          content_type: text/html
          permissions: public-read
          display_name: "Smoke Test Results"
  
  "upload unit test css ":
    - *assume_role_cmd
    - command: s3.put
      params:
        silent: true
        <<: *evg_bucket_config
        local_files_include_filter:
          - mongo-jdbc-driver/build/reports/tests/test/css/*.css
        remote_file: ${S3_ARTIFACTS_DIR}/test/css/
        content_type: text/css
        permissions: public-read
        display_name: "Unit Test CSS"
        visibility: none

  "upload integration test css ":
    - *assume_role_cmd
    - command: s3.put
      params:
        silent: true
        <<: *evg_bucket_config
        local_files_include_filter:
          - mongo-jdbc-driver/build/reports/tests/integrationTest/css/*.css
        remote_file: ${S3_ARTIFACTS_DIR}/integrationTest/css/
        content_type: text/css
        permissions: public-read
        display_name: "Integration Test CSS"
        visibility: none

  "upload smoke test css ":
    - *assume_role_cmd
    - command: s3.put
      params:
        silent: true
        <<: *evg_bucket_config
        local_files_include_filter:
          - mongo-jdbc-driver/smoketest/build/reports/tests/test/css/*.css
        remote_file: ${S3_ARTIFACTS_DIR}/smoketest/css/
        content_type: text/css
        permissions: public-read
        display_name: "Smoke Test CSS"

  "upload unit test js":
    - *assume_role_cmd
    - command: s3.put
      params:
        silent: true
        <<: *evg_bucket_config
        local_files_include_filter:
          - mongo-jdbc-driver/build/reports/tests/test/js/*.js
        remote_file: ${S3_ARTIFACTS_DIR}/test/js/
        content_type: application/javascript
        permissions: public-read
        display_name: "Unit Test JS"
        visibility: none

  "upload integration test js":
    - *assume_role_cmd
    - command: s3.put
      params:
        silent: true
        <<: *evg_bucket_config
        local_files_include_filter:
          - mongo-jdbc-driver/build/reports/tests/integrationTest/js/*.js
        remote_file: ${S3_ARTIFACTS_DIR}/integrationTest/js/
        content_type: application/javascript
        permissions: public-read
        display_name: "Integration Test JS"
        visibility: none

  "upload smoke test js":
    - *assume_role_cmd
    - command: s3.put
      params:
        silent: true
        <<: *evg_bucket_config
        local_files_include_filter:
          - mongo-jdbc-driver/smoketest/build/reports/tests/test/js/*.js
        remote_file: ${S3_ARTIFACTS_DIR}/smoketest/js/
        content_type: application/javascript
        permissions: public-read
        display_name: "Smoke Test JS"
        visibility: none

  "upload xunit test results":
    - command: attach.xunit_results
      params:
        silent: true
        file: mongo-jdbc-driver/build/test-results/*/TEST-*.xml

  "upload jar file":
    - *assume_role_cmd
    - command: shell.exec
      type: test
      params:
        shell: bash
        add_expansions_to_env: true
        working_dir: mongo-jdbc-driver
        script: |
          ${PREPARE_SHELL}
<<<<<<< HEAD
          if [ -d "build/libs" ]; then
            # A sanity check to see if expected files are indeed here
            ls -lrt build/libs
          
            if [[ "${BUILD_TYPE}" == "eap" ]]; then
              for f in ./build/libs/mongodb-jdbc-*.jar; do
                if [[ "$f" == *"-all"* ]]; then
                  mv "$f" build/libs/mongodb-jdbc-eap-${MDBJDBC_VER}-all.jar
                else
                  mv "$f" build/libs/mongodb-jdbc-eap-${MDBJDBC_VER}.jar
                fi
              done
            else
=======
          if [[ "${triggered_by_git_tag}" == "" ]]; then
            if [ -d "build/libs" ]; then
              # A sanity check to see if expected files are indeed here
              ls -lrt build/libs
>>>>>>> cefca9da
              # Rename files according to our naming scheme
              for f in ./build/libs/mongodb-jdbc-*.jar; do
                if [[ "$f" == *"-all"* ]]; then
                  mv "$f" build/libs/mongodb-jdbc-${MDBJDBC_VER}-all.jar
                else
                  mv "$f" build/libs/mongodb-jdbc-${MDBJDBC_VER}.jar
                fi
              done
            fi
          fi
    - command: s3.put
      params:
        silent: true
        <<: *evg_bucket_config
        local_files_include_filter:
          - mongo-jdbc-driver/build/libs/*.jar
        remote_file: ${S3_ARTIFACTS_DIR}/
        content_type: application/java-archive
        permissions: public-read

  "publish maven":
    - *assume_role_cmd
    - command: s3.get
      params:
        <<: *evg_bucket_config
        local_file: artifacts/ssdlc/mongodb-jdbc.sbom.json
        remote_file: artifacts/${version_id}/ssdlc/${AUGMENTED_SBOM_NAME}
        content_type: application/json
    - command: shell.exec
      type: test
      params:
        shell: bash
        working_dir: mongo-jdbc-driver
        script: |
          ${PREPARE_SHELL}
          PROJECT_DIRECTORY="$(pwd)" NEXUS_PROFILE_ID=${NEXUS_PROFILE_ID} NEXUS_TOKEN_NAME=${NEXUS_TOKEN_NAME} NEXUS_TOKEN=${NEXUS_TOKEN} NEXUS_URL=${NEXUS_URL} SIGNING_PASSWORD=${SIGNING_PASSWORD} SIGNING_KEY_ID=${SIGNING_KEY_ID} RING_FILE_GPG_BASE64="${RING_FILE_GPG_BASE64}" IS_RELEASE_PROP=$IS_RELEASE_PROP ./gradle/publish.sh

  "update download center feed":
    - command: shell.exec
      params:
        shell: bash
        working_dir: mongo-jdbc-driver
        script: |
          echo "Version = ${MDBJDBC_VER}"
          sed -i "s@{RELEASE_VERSION}@${MDBJDBC_VER}@" mongo-jdbc-downloads_template.json
          echo "-------------------------"
          cat mongo-jdbc-downloads_template.json
          echo "-------------------------"
    - command: s3.put
      params:
        aws_key: ${release_aws_key}
        aws_secret: ${release_aws_secret}
        local_file: mongo-jdbc-driver/mongo-jdbc-downloads_template.json
        remote_file: mongo-jdbc-driver/mongo-jdbc-downloads.json
        bucket: translators-connectors-releases
        permissions: public-read
        content_type: application/json

  "static code analysis":
    - *assume_role_cmd
    - command: shell.exec
      type: test
      params:
        shell: bash
        working_dir: mongo-jdbc-driver
        script: |
          echo "Running static code analysis with Semgrep..."

          venv='venv'
          # Setup or use the existing virtualenv for semgrep
          if [[ -f "$venv/bin/activate" ]]; then
            echo 'using existing virtualenv'
            . "$venv"/bin/activate
          else
            echo 'Creating new virtualenv'
            python3 -m virtualenv "$venv"
            echo 'Activating new virtualenv'
            . "$venv"/bin/activate
          fi

          python3 -m pip install semgrep

          # confirm
          semgrep --version
          set +e
          semgrep --config p/java --verbose --exclude "vendor" --error --severity=ERROR --sarif-output=${STATIC_CODE_ANALYSIS_NAME} > mongo-jdbc-driver.sast.cmd.verbose.out 2>&1
          SCAN_RESULT=$?
          set -e

          # Exit with a failure if the scan found an issue
          exit $SCAN_RESULT
    - command: s3.put
      params:
        <<: *evg_bucket_config
        local_files_include_filter:
          - mongo-jdbc-driver.sast.*
        remote_file: artifacts/${version_id}/ssdlc/
        content_type: application/json
        permissions: public-read

  "publish static code analysis":
    - *assume_role_cmd
    - command: s3.get
      params:
        <<: *evg_bucket_config
        local_file: artifacts/ssdlc/mongodb-jdbc-${MDBJDBC_VER}.sast.sarif
        remote_file: artifacts/${version_id}/ssdlc/${STATIC_CODE_ANALYSIS_NAME}
        content_type: application/json
    - command: s3.put
      params:
        aws_key: ${release_aws_key}
        aws_secret: ${release_aws_secret}
        local_file: artifacts/ssdlc/mongodb-jdbc-${MDBJDBC_VER}.sast.sarif
        remote_file: mongo-jdbc-driver/mongodb-jdbc-${MDBJDBC_VER}.sast.sarif
        content_type: application/json
        bucket: translators-connectors-releases
        permissions: public-read
        display_name: mongodb-jdbc-${MDBJDBC_VER}.sast.sarif

  "generate compliance report":
    - command: shell.exec
      type: test
      params:
        shell: bash
        working_dir: mongo-jdbc-driver
        script: |
          echo "Author = ${author}"
          echo "Author email = ${author_email}"
          echo "Version = ${MDBJDBC_VER}"
          SBOM_URL="https://translators-connectors-releases.s3.amazonaws.com/mongo-jdbc-driver/mongodb-jdbc-${MDBJDBC_VER}.sbom.json"
          SARIF_URL="https://translators-connectors-releases.s3.amazonaws.com/mongo-jdbc-driver/mongodb-jdbc-${MDBJDBC_VER}.sast.sarif"
          echo "Sbom url = $SBOM_URL"
          echo "Sarif Url = $SARIF_URL"

          echo "----- Generating ${COMPLIANCE_REPORT_NAME} -----"

          # Copy template
          cp resources/release/mongo_jdbc_compliance_report_template.md ${COMPLIANCE_REPORT_NAME}

          # Update the version
          echo "Update the version"
          echo "sed -i.bu "s,%VERSION%,${MDBJDBC_VER},g" ${COMPLIANCE_REPORT_NAME}"
          sed -i.bu "s,%VERSION%,${MDBJDBC_VER},g" ${COMPLIANCE_REPORT_NAME}

          # Update the SBOM link
          echo "Update the SBOM link"
          echo "sed -i.bu "s,%SBOM_URL%,$SBOM_URL,g"${COMPLIANCE_REPORT_NAME}"
          sed -i.bu "s,%SBOM_URL%,$SBOM_URL,g" ${COMPLIANCE_REPORT_NAME}

          # Update the SARIF link
          echo "Update the SARIF link"
          echo "sed -i.bu "s,%SARIF_URL%,$SARIF_URL,g" ${COMPLIANCE_REPORT_NAME}"
          sed -i.bu "s,%SARIF_URL%,$SARIF_URL,g" ${COMPLIANCE_REPORT_NAME}

          # Update the author information
          echo "Update the author name"
          echo "sed -i.bu "s,%AUTHOR%,${author},g" ${COMPLIANCE_REPORT_NAME}"
          sed -i.bu "s,%AUTHOR%,${author},g" ${COMPLIANCE_REPORT_NAME}

          echo "update the author email"
          echo "sed -i.bu "s,%AUTHOR_EMAIL%,${author_email},g" ${COMPLIANCE_REPORT_NAME}"
          sed -i.bu "s,%AUTHOR_EMAIL%,${author_email},g" ${COMPLIANCE_REPORT_NAME}
          echo "---------------------------"
    - *assume_role_cmd
    - command: s3.put
      params:
        <<: *evg_bucket_config
        local_file: mongo-jdbc-driver/${COMPLIANCE_REPORT_NAME}
        remote_file: artifacts/${version_id}/ssdlc/${COMPLIANCE_REPORT_NAME}
        content_type: text/markdown
        permissions: public-read

  "publish compliance report":
    - *assume_role_cmd
    - command: s3.get
      params:
        <<: *evg_bucket_config
        local_file: artifacts/ssdlc/mongodb-jdbc-${MDBJDBC_VER}-compliance-report.md
        remote_file: artifacts/${version_id}/ssdlc/${COMPLIANCE_REPORT_NAME}
        content_type: text/markdown
    - command: s3.put
      params:
        aws_key: ${release_aws_key}
        aws_secret: ${release_aws_secret}
        local_file: artifacts/ssdlc/mongodb-jdbc-${MDBJDBC_VER}-compliance-report.md
        remote_file: mongo-jdbc-driver/mongodb-jdbc-${MDBJDBC_VER}-compliance-report.md
        content_type: text/markdown
        bucket: translators-connectors-releases
        permissions: public-read<|MERGE_RESOLUTION|>--- conflicted
+++ resolved
@@ -568,22 +568,12 @@
       working_dir: mongo-jdbc-driver
       script: |
         ${PREPARE_SHELL}
-<<<<<<< HEAD
-        if [[ "${triggered_by_git_tag}" != "" ]]; then
-          EXTRA_PROP="-PisTagTriggered"
-        else
-          if [[ "${BUILD_TYPE}" == "eap" ]]; then
-            # Sets EAP build flag when not triggered by a git tag. Useful for testing the eap build 
-            # without needing to rely on Tag-triggered build
-            EXTRA_PROP="-PisEapBuild=true"
-          fi
+
+        if [[ "${BUILD_TYPE}" == "eap" ]]; then
+          # Sets EAP build flag. Useful for testing the eap build without needing to rely on Tag-triggered build
+          IS_EAP_PROP="-PisEapBuild=true"
         fi
-        ./gradlew clean generateLicenseReport --rerun-tasks && \
-        echo -e "$(cat resources/third_party_header.txt)\n$(cat build/reports/dependency-license/THIRD-PARTY-LICENSE.txt)" > build/reports/dependency-license/THIRD-PARTY-LICENSE.txt && \
-        ./gradlew -Dorg.gradle.java.home=${JAVA_HOME} $EXTRA_PROP clean -x test -x integrationTest spotlessApply build shadowjar --rerun-tasks
-=======
-        ./gradlew -Dorg.gradle.java.home=${JAVA_HOME} $IS_RELEASE_PROP -x test -x integrationTest clean spotlessApply build shadowjar --rerun-tasks
->>>>>>> cefca9da
+        ./gradlew -Dorg.gradle.java.home=${JAVA_HOME} $IS_RELEASE_PROP $IS_EAP_PROP -x test -x integrationTest clean spotlessApply build shadowjar --rerun-tasks
 
   "check spotless":
     command: shell.exec
@@ -667,17 +657,12 @@
         export MONGOSQL_LIB_PATH="$PWD/src/main/resources/x86_64/linux/libmongosqltranslate.so"
 
         # Test loading library from path specified in ENV variable
-<<<<<<< HEAD
         TEST_DIR="$PWD/src/test/resources/MongoSqlLibraryTest"
         TEST_LIB_PATH="$TEST_DIR/libmongosqltranslate.so"
         mkdir -p "$TEST_DIR"
         cp $MONGOSQL_LIB_PATH $TEST_LIB_PATH
         MONGOSQL_TRANSLATE_PATH="TEST_LIB_PATH" \
-            ./gradlew runMongoSQLTranslateLibTest -PtestMethod=testLibraryLoadingWithEnvironmentVariable
-=======
-        MONGOSQL_TRANSLATE_PATH="$PWD/src/test/resources/MongoSqlLibraryTest/libmongosqltranslate.so" \
             ./gradlew $IS_RELEASE_PROP runMongoSQLTranslateLibTest -PtestMethod=testLibraryLoadingWithEnvironmentVariable
->>>>>>> cefca9da
 
         # Move library file to where MongoDriver class is located
         mkdir -p build/classes/java/
@@ -706,36 +691,12 @@
       shell: bash
       working_dir: mongo-jdbc-driver
       script: |
-<<<<<<< HEAD
         ${PREPARE_SHELL}
         ./resources/run_adf.sh start &&
-        ./gradlew -Dorg.gradle.java.home=${JAVA_HOME} runDataLoader &&
-        ./gradlew -Dorg.gradle.java.home=${JAVA_HOME} clean integrationTest \
+        ./gradlew -Dorg.gradle.java.home=${JAVA_HOME} $IS_RELEASE_PROP runDataLoader &&
+        ./gradlew -Dorg.gradle.java.home=${JAVA_HOME} $IS_RELEASE_PROP clean integrationTest \
             -x test --tests ADFIntegrationTest > gradle_output.log 2>&1 &
         GRADLE_PID=$!
-=======
-          ${PREPARE_SHELL}
-          ./resources/run_adf.sh start &&
-          ./gradlew -Dorg.gradle.java.home=${JAVA_HOME} $IS_RELEASE_PROP runDataLoader &&
-          ./gradlew -Dorg.gradle.java.home=${JAVA_HOME} $IS_RELEASE_PROP clean integrationTest \
-              -x test --tests ADFIntegrationTest > gradle_output.log 2>&1 &
-          GRADLE_PID=$!
-
-          echo "Gradle process started with PID $GRADLE_PID"
-
-          # On Amazon Linux 2 hosts, the gradlew integrationTest command was hanging indefinitely.
-          # This monitoring approach will detect build completion or failure even when the Gradle
-          # process doesn't terminate properly and allows the task to complete.
-          SECONDS=0
-          TIMEOUT=1800  # 30 minute timeout
-
-          while true; do
-              if grep -q "BUILD SUCCESSFUL" gradle_output.log; then
-                  echo "Build successful!"
-                  EXITCODE=0
-                  break
-              fi
->>>>>>> cefca9da
 
         echo "Gradle process started with PID $GRADLE_PID"
 
@@ -814,11 +775,7 @@
         ./resources/start_local_mdb.sh $mdb_version_com $mdb_version_ent $arch
 
         # Run the tests.
-<<<<<<< HEAD
-        ./gradlew integrationTest -PisEapBuild=true \
-=======
-        ./gradlew $IS_RELEASE_PROP integrationTest \
->>>>>>> cefca9da
+        ./gradlew $IS_RELEASE_PROP -PisEapBuild=true integrationTest \
             -x test --tests DCIntegrationTest > gradle_output.log 2>&1 &
         GRADLE_PID=$!
 
@@ -901,11 +858,7 @@
             -Djavax.net.ssl.trustStoreType=JKS -Djavax.net.ssl.trustStorePassword=$ADF_TEST_LOCAL_PWD"
 
         # Run the tests.
-<<<<<<< HEAD
-        ./gradlew integrationTest -PisEapBuild=true \
-=======
-        ./gradlew $IS_RELEASE_PROP integrationTest \
->>>>>>> cefca9da
+        ./gradlew $IS_RELEASE_PROP -PisEapBuild=true integrationTest \
             -x test --tests AuthX509IntegrationTest > gradle_output.log 2>&1 &
         GRADLE_PID=$!
 
@@ -968,28 +921,6 @@
         - "build/libs/*.jar"
 
   "run smoke test":
-<<<<<<< HEAD
-    - command: shell.exec
-      type: test
-      params:
-        env:
-          GITHUB_TOKEN: "${github_token}"
-        working_dir: mongo-jdbc-driver
-        script: |
-          ${PREPARE_SHELL}
-          
-          #Smoke test are loading the "*-all.jar" from mongo-jdbc-driver/build/libs/
-          ls -lrt build/libs/
-          echo "Build Type:"
-          echo ${BUILD_TYPE}
-          
-          ./resources/run_adf.sh start &&
-          ./gradlew runDataLoader &&
-          ./gradlew :smoketest:test -Psmoketest
-          EXITCODE=$?
-          ./resources/run_adf.sh stop         
-          exit $EXITCODE
-=======
     command: shell.exec
     type: test
     params:
@@ -1001,6 +932,8 @@
         
         #Smoke test are loading the "*-all.jar" from mongo-jdbc-driver/build/libs/
         ls -lrt build/libs/
+        echo "Build Type:"
+        echo ${BUILD_TYPE}
         
         ./resources/run_adf.sh start &&
         ./gradlew $IS_RELEASE_PROP runDataLoader &&
@@ -1008,7 +941,6 @@
         EXITCODE=$?
         ./resources/run_adf.sh stop         
         exit $EXITCODE
->>>>>>> cefca9da
 
   "export variables":
     - command: shell.exec
@@ -1158,13 +1090,10 @@
             export JAVA_HOME=${JAVA_HOME}
             export PROJECT_DIRECTORY=${PROJECT_DIRECTORY}
             export MDBJDBC_VER=${MDBJDBC_VER}
-<<<<<<< HEAD
             export LIBMONGOSQLTRANSLATE_VER=${LIBMONGOSQLTRANSLATE_VER}
-=======
             if [[ "${triggered_by_git_tag}" != "" ]]; then
               export IS_RELEASE_PROP="-PisRelease"
             fi
->>>>>>> cefca9da
 
             # ssdlc relevant variables
             export SBOM_WITHOUT_TEAM_NAME=$SBOM_WITHOUT_TEAM_NAME
@@ -1441,12 +1370,12 @@
         working_dir: mongo-jdbc-driver
         script: |
           ${PREPARE_SHELL}
-<<<<<<< HEAD
           if [ -d "build/libs" ]; then
             # A sanity check to see if expected files are indeed here
             ls -lrt build/libs
-          
+
             if [[ "${BUILD_TYPE}" == "eap" ]]; then
+              # For EAP builds (tagged or untagged), add "eap" to the name
               for f in ./build/libs/mongodb-jdbc-*.jar; do
                 if [[ "$f" == *"-all"* ]]; then
                   mv "$f" build/libs/mongodb-jdbc-eap-${MDBJDBC_VER}-all.jar
@@ -1454,14 +1383,8 @@
                   mv "$f" build/libs/mongodb-jdbc-eap-${MDBJDBC_VER}.jar
                 fi
               done
-            else
-=======
-          if [[ "${triggered_by_git_tag}" == "" ]]; then
-            if [ -d "build/libs" ]; then
-              # A sanity check to see if expected files are indeed here
-              ls -lrt build/libs
->>>>>>> cefca9da
-              # Rename files according to our naming scheme
+            elif [[ "${triggered_by_git_tag}" == "" ]]; then
+              # For non-EAP, non-tagged builds, rename to standard format
               for f in ./build/libs/mongodb-jdbc-*.jar; do
                 if [[ "$f" == *"-all"* ]]; then
                   mv "$f" build/libs/mongodb-jdbc-${MDBJDBC_VER}-all.jar
@@ -1471,6 +1394,7 @@
               done
             fi
           fi
+
     - command: s3.put
       params:
         silent: true
