stepback: true
command_type: system

pre:
  - func: "fetch source"
  - func: "export variables"

post:
  - func: "upload jar file"
  - func: "upload unit test classes"
  - func: "upload integration test classes"
  - func: "upload unit test packages"
  - func: "upload integration test packages"
  - func: "upload unit test js"
  - func: "upload integration test js"
  - func: "upload unit test css "
  - func: "upload integration test css "
  - func: "upload unit test index"
  - func: "upload integration test index"
  - func: "upload xunit test results"

buildvariants:

  - name: static-analysis
    display_name: "Static Analysis"
    run_on: [ ubuntu2004-test ]
    tasks:
      - spotless

  - name: ubuntu1804-64-jdk-8
    display_name: Ubuntu 18.04 jdk-8
    expansions:
      _platform: ubuntu1804-64-jdk-8
    run_on: ubuntu1804-large
    tasks:
      - name: "build"
      - name: "test-unit"
      - name: "test-integration"
  - name: release
    display_name: "Release"
    expansions:
      _platform: ubuntu1804-64-jdk-8
    run_on: ubuntu1804-build
    tasks:
      - name: "publish-maven"

tasks:
  - name: "build"
    commands:
      - func: "build jdbc driver"

  - name: "test-unit"
    commands:
      - func: "run unit test"

  - name: "test-integration"
    commands:
      - func: "run integration test"

  - name: "publish-maven"
    commands:
      - func: "publish maven"

  - name: spotless
    commands:
      - func: "check spotless"

functions:

  "build jdbc driver":
    command: shell.exec
    type: test
    params:
      working_dir: mongo-jdbc-driver
      script: |
          ${PREPARE_SHELL}
          ./gradlew clean -x test -x tdvtTest -x integrationTest spotlessApply build --rerun-tasks

  "check spotless":
    command: shell.exec
    type: test
    params:
      working_dir: mongo-jdbc-driver
      script: |
          ${PREPARE_SHELL}
          ./gradlew spotlessCheck

  "run unit test":
    command: shell.exec
    type: test
    params:
      working_dir: mongo-jdbc-driver
      script: |
          ${PREPARE_SHELL}
          ./gradlew clean test 

  "run integration test":
    command: shell.exec
    type: test
    params:
      working_dir: mongo-jdbc-driver
      script: |
          ${PREPARE_SHELL}
          ./resources/run_adl.sh start
          ./gradlew runDataLoader
          ./gradlew clean integrationTest -x test
          ./resources/run_adl.sh stop

<<<<<<< HEAD
=======
  "run tdvt":
    command: shell.exec
    type: test
    params:
      working_dir: mongo-jdbc-driver
      script: |
          ${PREPARE_SHELL}
          ./gradlew clean tdvtTest -x test

>>>>>>> fd67724c
  "export variables":
    - command: shell.exec
      params:
        working_dir: mongo-jdbc-driver
        script: |

          # set the state needed irrespective of _platform
          ARTIFACTS_DIR=artifacts
          S3_ARTIFACTS_DIR='adl-sql-driver/artifacts/${version_id}/${build_variant}'
          S3_RELEASES_DIR='adl-sql-driver/releases/${version_id}/${build_variant}'

          # get the version from the gradle.properties file, so we don't need to update in two places.
          MDBJDBC_VER="$(cat "gradle.properties" | head -n 1 | sed  s'/version\s*=\s*//')"

          case '${_platform}' in
          ubuntu1804-64-jdk-8)
               JAVA_HOME=/opt/java/jdk8
          ;;
          ubuntu1804-64-jdk-11)
               JAVA_HOME=/opt/java/jdk11
          ;;
          *)
               echo "ERROR: invalid value for \${_platform}: '$_platform'"
               echo "Allowed values: 'ubuntu1604-64-jdk-8', 'ubuntu1604-64-jdk-11'"
               exit 1
          ;;
          esac

          # export any environment variables that will be needed by subprocesses
          export PROJECT_DIRECTORY="$(pwd)"
          # dump env, but redact S3_KEY and S3_SECRET.
          echo '****************************ENV******************************'
          env | sed 's/S3_SECRET=.*$/REDACTED/' | sed 's/S3_KEY=.*$/REDACTED/'
          echo '*************************************************************'

          # create expansions from values calculated above
          mkdir -p $ARTIFACTS_DIR
          cat <<EOT > $ARTIFACTS_DIR/expansions.yml
          S3_ARTIFACTS_DIR: "$S3_ARTIFACTS_DIR"
          S3_RELEASES_DIR: "$S3_RELEASES_DIR"
          MDBJDBC_VER: "$MDBJDBC_VER"
          JAVA_HOME: "$JAVA_HOME"
          PREPARE_SHELL: |
            export ADL_TEST_LOCAL_USER=${adl_test_local_user}
            export ADL_TEST_LOCAL_PWD=${adl_test_local_pwd}
            export ADL_TEST_LOCAL_HOST=${adl_test_local_host}
            export ADL_TEST_LOCAL_AUTH_DB=${adl_test_local_auth_db}
            export MDB_TEST_LOCAL_PORT=${mdb_test_local_port}
            export ADL_TEST_USER=${adl_test_user}
            export ADL_TEST_PWD=${adl_test_pwd}
            export ADL_TEST_HOST=${adl_test_host}
            export ADL_TEST_AUTH_DB=${adl_test_auth_db}
            export JAVA_HOME=${JAVA_HOME}
            export PROJECT_DIRECTORY=${PROJECT_DIRECTORY}
          EOT

    - command: expansions.update
      params:
        file: mongo-jdbc-driver/artifacts/expansions.yml

  "fetch jdbc files":
    - command: s3.get
      params:
        working_dir: mongo-jdbc-driver
        aws_key: ${aws_key}
        aws_secret: ${aws_secret}
        local_file: mongo-jdbc-driver/build/libs/mongodb-jdbc-${MDBJDBC_VER}.jar
        remote_file: ${S3_ARTIFACTS_DIR}/mongodb-jdbc-${MDBJDBC_VER}.jar
        bucket: mciuploads

  "fetch source":
    - command: shell.exec
      params:
        silent: true
        script: |
          rm -rf mongo-jdbc-driver
    - command: git.get_project
      params:
        directory: mongo-jdbc-driver

  "upload unit test classes":
    - command: s3.put
      params:
        silent: true
        aws_key: ${aws_key}
        aws_secret: ${aws_secret}
        local_files_include_filter:
            - mongo-jdbc-driver/build/reports/tests/test/classes/*.html
        remote_file: ${S3_ARTIFACTS_DIR}/test/classes/
        content_type: text/html
        bucket: mciuploads
        permissions: public-read
        display_name: "Unit Test Classes"
        visibility: none

  "upload integration test classes":
    - command: s3.put
      params:
        silent: true
        aws_key: ${aws_key}
        aws_secret: ${aws_secret}
        local_files_include_filter:
            - mongo-jdbc-driver/build/reports/tests/integrationTest/classes/*.html
        remote_file: ${S3_ARTIFACTS_DIR}/integrationTest/classes/
        content_type: text/html
        bucket: mciuploads
        permissions: public-read
        display_name: "Integration Test Classes"
        visibility: none

<<<<<<< HEAD
=======
  "upload tdvt test classes":
    - command: s3.put
      params:
        silent: true
        aws_key: ${aws_key}
        aws_secret: ${aws_secret}
        local_files_include_filter:
            - mongo-jdbc-driver/build/reports/tests/tdvtTest/classes/*.html
        remote_file: ${S3_ARTIFACTS_DIR}/tdvtTest/classes/
        content_type: text/html
        bucket: mciuploads
        permissions: public-read
        display_name: "TDVT Test Classes"
        visibility: none

>>>>>>> fd67724c
  "upload unit test packages":
    - command: s3.put
      params:
        silent: true
        aws_key: ${aws_key}
        aws_secret: ${aws_secret}
        local_files_include_filter:
            - mongo-jdbc-driver/build/reports/tests/test/packages/*.html
        remote_file: ${S3_ARTIFACTS_DIR}/test/packages/
        content_type: text/html
        bucket: mciuploads
        permissions: public-read
        display_name: "Unit Test Packages"
        visibility: none

  "upload integration test packages":
    - command: s3.put
      params:
        silent: true
        aws_key: ${aws_key}
        aws_secret: ${aws_secret}
        local_files_include_filter:
            - mongo-jdbc-driver/build/reports/tests/integrationTest/packages/*.html
        remote_file: ${S3_ARTIFACTS_DIR}/integrationTest/packages/
        content_type: text/html
        bucket: mciuploads
        permissions: public-read
        display_name: "Integration Test Packages"
        visibility: none

<<<<<<< HEAD
=======
  "upload tdvt test packages":
    - command: s3.put
      params:
        silent: true
        aws_key: ${aws_key}
        aws_secret: ${aws_secret}
        local_files_include_filter:
            - mongo-jdbc-driver/build/reports/tests/tdvtTest/packages/*.html
        remote_file: ${S3_ARTIFACTS_DIR}/tdvtTest/packages/
        content_type: text/html
        bucket: mciuploads
        permissions: public-read
        display_name: "TDVT Test Packages"
        visibility: none

>>>>>>> fd67724c
  "upload unit test index":
    - command: s3.put
      params:
        silent: true
        aws_key: ${aws_key}
        aws_secret: ${aws_secret}
        local_file: mongo-jdbc-driver/build/reports/tests/test/index.html
        remote_file: ${S3_ARTIFACTS_DIR}/test/index.html
        content_type: text/html
        bucket: mciuploads
        permissions: public-read
        display_name: "Unit Test Results"

  "upload integration test index":
    - command: s3.put
      params:
        silent: true
        aws_key: ${aws_key}
        aws_secret: ${aws_secret}
        local_file: mongo-jdbc-driver/build/reports/tests/integrationTest/index.html
        remote_file: ${S3_ARTIFACTS_DIR}/integrationTest/index.html
        content_type: text/html
        bucket: mciuploads
        permissions: public-read
        display_name: "Integration Test Results"

<<<<<<< HEAD
=======
  "upload tdvt test index":
    - command: s3.put
      params:
        silent: true
        aws_key: ${aws_key}
        aws_secret: ${aws_secret}
        local_file: mongo-jdbc-driver/build/reports/tests/tdvtTest/index.html
        remote_file: ${S3_ARTIFACTS_DIR}/tdvtTest/index.html
        content_type: text/html
        bucket: mciuploads
        permissions: public-read
        display_name: "TDVT Test Results"

>>>>>>> fd67724c
  "upload unit test css ":
    - command: s3.put
      params:
        silent: true
        aws_key: ${aws_key}
        aws_secret: ${aws_secret}
        local_files_include_filter:
            - mongo-jdbc-driver/build/reports/tests/test/css/*.css
        remote_file: ${S3_ARTIFACTS_DIR}/test/css/
        content_type: text/css
        bucket: mciuploads
        permissions: public-read
        display_name: "Unit Test CSS"
        visibility: none

  "upload integration test css ":
    - command: s3.put
      params:
        silent: true
        aws_key: ${aws_key}
        aws_secret: ${aws_secret}
        local_files_include_filter:
            - mongo-jdbc-driver/build/reports/tests/integrationTest/css/*.css
        remote_file: ${S3_ARTIFACTS_DIR}/integrationTest/css/
        content_type: text/css
        bucket: mciuploads
        permissions: public-read
        display_name: "Integration Test CSS"
        visibility: none

<<<<<<< HEAD
=======
  "upload tdvt test css ":
    - command: s3.put
      params:
        silent: true
        aws_key: ${aws_key}
        aws_secret: ${aws_secret}
        local_files_include_filter:
            - mongo-jdbc-driver/build/reports/tests/tdvtTest/css/*.css
        remote_file: ${S3_ARTIFACTS_DIR}/tdvtTest/css/
        content_type: text/css
        bucket: mciuploads
        permissions: public-read
        display_name: "TDVT Test CSS"
        visibility: none

>>>>>>> fd67724c
  "upload unit test js":
    - command: s3.put
      params:
        silent: true
        aws_key: ${aws_key}
        aws_secret: ${aws_secret}
        local_files_include_filter:
            - mongo-jdbc-driver/build/reports/tests/test/js/*.js
        remote_file: ${S3_ARTIFACTS_DIR}/test/js/
        content_type: application/javascript
        bucket: mciuploads
        permissions: public-read
        display_name: "Unit Test JS"
        visibility: none

  "upload integration test js":
    - command: s3.put
      params:
        silent: true
        aws_key: ${aws_key}
        aws_secret: ${aws_secret}
        local_files_include_filter:
            - mongo-jdbc-driver/build/reports/tests/integrationTest/js/*.js
        remote_file: ${S3_ARTIFACTS_DIR}/integrationTest/js/
        content_type: application/javascript
        bucket: mciuploads
        permissions: public-read
        display_name: "Integration Test JS"
        visibility: none

<<<<<<< HEAD
=======
  "upload tdvt test js":
    - command: s3.put
      params:
        silent: true
        aws_key: ${aws_key}
        aws_secret: ${aws_secret}
        local_files_include_filter:
            - mongo-jdbc-driver/build/reports/tests/tdvtTest/js/*.js
        remote_file: ${S3_ARTIFACTS_DIR}/tdvtTest/js/
        content_type: application/javascript
        bucket: mciuploads
        permissions: public-read
        display_name: "TDVT Test JS"
        visibility: none

>>>>>>> fd67724c
  "upload xunit test results":
    - command: attach.xunit_results
      params:
        silent: true
        file: mongo-jdbc-driver/build/test-results/*/TEST-*.xml


  "upload jar file":
    - command: s3.put
      params:
        silent: true
        aws_key: ${aws_key}
        aws_secret: ${aws_secret}
        local_file: mongo-jdbc-driver/build/libs/mongodb-jdbc-${MDBJDBC_VER}.jar
        remote_file: ${S3_ARTIFACTS_DIR}/mongodb-jdbc-${MDBJDBC_VER}.jar
        content_type: application/java-archive
        bucket: mciuploads
        permissions: public-read
        display_name: "JDBC Driver (.jar)"

  "publish maven":
    - command: shell.exec
      type: test
      params:
        working_dir: mongo-jdbc-driver
        script: |
          PROJECT_DIRECTORY="$(pwd)" NEXUS_PROFILE_ID=${NEXUS_PROFILE_ID} NEXUS_USERNAME=${NEXUS_USERNAME} NEXUS_PASSWORD=${NEXUS_PASSWORD} NEXUS_URL=${NEXUS_URL} SIGNING_PASSWORD=${SIGNING_PASSWORD} SIGNING_KEY_ID=${SIGNING_KEY_ID} RING_FILE_GPG_BASE64=${RING_FILE_GPG_BASE64} ./gradle/publish.sh<|MERGE_RESOLUTION|>--- conflicted
+++ resolved
@@ -106,18 +106,6 @@
           ./gradlew clean integrationTest -x test
           ./resources/run_adl.sh stop
 
-<<<<<<< HEAD
-=======
-  "run tdvt":
-    command: shell.exec
-    type: test
-    params:
-      working_dir: mongo-jdbc-driver
-      script: |
-          ${PREPARE_SHELL}
-          ./gradlew clean tdvtTest -x test
-
->>>>>>> fd67724c
   "export variables":
     - command: shell.exec
       params:
@@ -228,24 +216,6 @@
         display_name: "Integration Test Classes"
         visibility: none
 
-<<<<<<< HEAD
-=======
-  "upload tdvt test classes":
-    - command: s3.put
-      params:
-        silent: true
-        aws_key: ${aws_key}
-        aws_secret: ${aws_secret}
-        local_files_include_filter:
-            - mongo-jdbc-driver/build/reports/tests/tdvtTest/classes/*.html
-        remote_file: ${S3_ARTIFACTS_DIR}/tdvtTest/classes/
-        content_type: text/html
-        bucket: mciuploads
-        permissions: public-read
-        display_name: "TDVT Test Classes"
-        visibility: none
-
->>>>>>> fd67724c
   "upload unit test packages":
     - command: s3.put
       params:
@@ -276,24 +246,6 @@
         display_name: "Integration Test Packages"
         visibility: none
 
-<<<<<<< HEAD
-=======
-  "upload tdvt test packages":
-    - command: s3.put
-      params:
-        silent: true
-        aws_key: ${aws_key}
-        aws_secret: ${aws_secret}
-        local_files_include_filter:
-            - mongo-jdbc-driver/build/reports/tests/tdvtTest/packages/*.html
-        remote_file: ${S3_ARTIFACTS_DIR}/tdvtTest/packages/
-        content_type: text/html
-        bucket: mciuploads
-        permissions: public-read
-        display_name: "TDVT Test Packages"
-        visibility: none
-
->>>>>>> fd67724c
   "upload unit test index":
     - command: s3.put
       params:
@@ -320,22 +272,6 @@
         permissions: public-read
         display_name: "Integration Test Results"
 
-<<<<<<< HEAD
-=======
-  "upload tdvt test index":
-    - command: s3.put
-      params:
-        silent: true
-        aws_key: ${aws_key}
-        aws_secret: ${aws_secret}
-        local_file: mongo-jdbc-driver/build/reports/tests/tdvtTest/index.html
-        remote_file: ${S3_ARTIFACTS_DIR}/tdvtTest/index.html
-        content_type: text/html
-        bucket: mciuploads
-        permissions: public-read
-        display_name: "TDVT Test Results"
-
->>>>>>> fd67724c
   "upload unit test css ":
     - command: s3.put
       params:
@@ -366,24 +302,6 @@
         display_name: "Integration Test CSS"
         visibility: none
 
-<<<<<<< HEAD
-=======
-  "upload tdvt test css ":
-    - command: s3.put
-      params:
-        silent: true
-        aws_key: ${aws_key}
-        aws_secret: ${aws_secret}
-        local_files_include_filter:
-            - mongo-jdbc-driver/build/reports/tests/tdvtTest/css/*.css
-        remote_file: ${S3_ARTIFACTS_DIR}/tdvtTest/css/
-        content_type: text/css
-        bucket: mciuploads
-        permissions: public-read
-        display_name: "TDVT Test CSS"
-        visibility: none
-
->>>>>>> fd67724c
   "upload unit test js":
     - command: s3.put
       params:
@@ -414,24 +332,6 @@
         display_name: "Integration Test JS"
         visibility: none
 
-<<<<<<< HEAD
-=======
-  "upload tdvt test js":
-    - command: s3.put
-      params:
-        silent: true
-        aws_key: ${aws_key}
-        aws_secret: ${aws_secret}
-        local_files_include_filter:
-            - mongo-jdbc-driver/build/reports/tests/tdvtTest/js/*.js
-        remote_file: ${S3_ARTIFACTS_DIR}/tdvtTest/js/
-        content_type: application/javascript
-        bucket: mciuploads
-        permissions: public-read
-        display_name: "TDVT Test JS"
-        visibility: none
-
->>>>>>> fd67724c
   "upload xunit test results":
     - command: attach.xunit_results
       params:
