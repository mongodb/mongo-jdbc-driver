group = org.mongodb
artifactId = adf-java-driver
<<<<<<< HEAD
mongodbDriverVersion = 5.2.0
junitJupiterVersion = 5.5.2
mockitoVersion = 3.0.0
bouncyCastleVersion = 1.78.1
googleLintVersion = 1.7
=======
mongodbDriverVersion = 5.2.+
junitJupiterVersion = 5.5.+
mockitoVersion = 3.0.+
googleLintVersion = 1.+
>>>>>>> 512e1714
guavaVersion = 32.0.1-jre
lang3Version=3.+
nexusDomain = http://localhost:8081/nexus
oauth2OIDCVersion = 11.+
snakeYamlVersion = 2.+
thymeLeafVersion = 3.1.2.RELEASE
# to disable publication of both SHA-256 and SHA-512 checksums which causes error in maven release
systemProp.org.gradle.internal.publish.checksums.insecure = true
cyclonedxBomName = sbom_without_team_name
cyclonedxBomDestination = artifacts/ssdlc<|MERGE_RESOLUTION|>--- conflicted
+++ resolved
@@ -1,17 +1,10 @@
 group = org.mongodb
 artifactId = adf-java-driver
-<<<<<<< HEAD
-mongodbDriverVersion = 5.2.0
-junitJupiterVersion = 5.5.2
-mockitoVersion = 3.0.0
-bouncyCastleVersion = 1.78.1
-googleLintVersion = 1.7
-=======
 mongodbDriverVersion = 5.2.+
 junitJupiterVersion = 5.5.+
 mockitoVersion = 3.0.+
 googleLintVersion = 1.+
->>>>>>> 512e1714
+bouncyCastleVersion = 1.78.+
 guavaVersion = 32.0.1-jre
 lang3Version=3.+
 nexusDomain = http://localhost:8081/nexus
